# Copyright 2023 The Unitary Authors
#
# Licensed under the Apache License, Version 2.0 (the "License");
# you may not use this file except in compliance with the License.
# You may obtain a copy of the License at
#
#     http://www.apache.org/licenses/LICENSE-2.0
#
# Unless required by applicable law or agreed to in writing, software
# distributed under the License is distributed on an "AS IS" BASIS,
# WITHOUT WARRANTIES OR CONDITIONS OF ANY KIND, either express or implied.
# See the License for the specific language governing permissions and
# limitations under the License.

import unitary.alpha as alpha
import unitary.examples.quantum_rpg.classes as classes
import unitary.examples.quantum_rpg.enums as enums
import unitary.examples.quantum_rpg.qaracter as qaracter


def test_initialization() -> None:
    blank = qaracter.Qaracter(name="deutsch")
    assert blank.level == 1
    assert blank.name == "deutsch"
    assert not blank.is_npc()


def test_qubit_getters_and_effects() -> None:
    qar = qaracter.Qaracter(name="lovelace")
    obj_name = qar.quantum_object_name(1)
    qar_obj1 = qar.get_hp(obj_name)
    assert qar_obj1.name == obj_name
    assert qar.sample(obj_name, save_result=False) == enums.HealthPoint.HURT
    qar.add_quantum_effect(alpha.Flip(), 1)
    assert qar.sample(obj_name, save_result=False) == enums.HealthPoint.HEALTHY


def test_multi_qubit_effects() -> None:
    qar = qaracter.Qaracter(name="lovelace")
    qar.add_hp()
    qar.add_quantum_effect(alpha.Flip(), 1)
    qar.add_quantum_effect(alpha.Move(), 1, 2)
    q1 = qar.quantum_object_name(1)
    q2 = qar.quantum_object_name(2)
    assert qar.sample(q1, save_result=False) == enums.HealthPoint.HURT
    assert qar.sample(q2, save_result=False) == enums.HealthPoint.HEALTHY


def test_save_result() -> None:
    qar = qaracter.Qaracter(name="bohr")
    obj_name = qar.quantum_object_name(1)
    qar.add_quantum_effect(alpha.Superposition(), 1)

    # After being put in super position, the results should be 50-50
    x = qar.sample(obj_name, save_result=False)
    assert not all(qar.sample(obj_name, False) == x for _ in range(100))

    # After saving result (measuring), all results should be the same.
    x = qar.sample(obj_name, save_result=True)
    assert all(qar.sample(obj_name, False) == x for _ in range(100))


def test_active_qubits() -> None:
    qar = qaracter.Qaracter(name="hadamard")
    obj_name = qar.quantum_object_name(1)

    assert qar.active_qubits() == ["hadamard_1"]
    assert not qar.is_down()
    assert not qar.is_escaped()
    assert qar.is_active()
    assert qar.status_line() == "1QP (0|1> 0|0> 1?)"

    assert qar.sample(obj_name, save_result=True) == enums.HealthPoint.HURT
    assert qar.active_qubits() == []
    assert qar.is_down()
    assert not qar.is_escaped()
    assert not qar.is_active()
    assert qar.status_line() == "1QP (0|1> 1|0> 0?) *DOWN* "


def test_escaped() -> None:
    qar = qaracter.Qaracter(name="Châtelet")
    obj_name = qar.quantum_object_name(1)

    assert qar.active_qubits() == ["Châtelet_1"]
    assert not qar.is_down()
    assert not qar.is_escaped()
    assert qar.is_active()
    assert qar.status_line() == "1QP (0|1> 0|0> 1?)"

    qar.add_quantum_effect(alpha.Flip(), 1)

    assert qar.sample(obj_name, save_result=True) == enums.HealthPoint.HEALTHY
    assert not qar.is_down()
    assert qar.is_escaped()
    assert not qar.is_active()
    assert qar.status_line() == "1QP (1|1> 0|0> 0?) *ESCAPED* "


def test_odd_hp_qar() -> None:
    qar = qaracter.Qaracter(name="curie")
    qar.add_hp()
    qar.add_hp()

    assert qar.level == 3
    assert qar.active_qubits() == ["curie_1", "curie_2", "curie_3"]
    assert not qar.is_down()
    assert not qar.is_escaped()
    assert qar.is_active()
    assert qar.status_line() == "3QP (0|1> 0|0> 3?)"

    qar.add_quantum_effect(alpha.Flip(), 1)
    qar.add_quantum_effect(alpha.Flip(), 3)
    assert (
        qar.sample(qar.quantum_object_name(1), save_result=True)
        == enums.HealthPoint.HEALTHY
    )
    assert (
        qar.sample(qar.quantum_object_name(2), save_result=True)
        == enums.HealthPoint.HURT
    )
    assert qar.active_qubits() == ["curie_3"]
    assert not qar.is_down()
    assert not qar.is_escaped()
    assert qar.is_active()
    assert qar.status_line() == "3QP (1|1> 1|0> 1?)"

    assert (
        qar.sample(qar.quantum_object_name(3), save_result=True)
        == enums.HealthPoint.HEALTHY
    )
    assert qar.active_qubits() == []
    assert not qar.is_down()
    assert qar.is_escaped()
    assert not qar.is_active()
    assert qar.status_line() == "3QP (2|1> 1|0> 0?) *ESCAPED* "


def test_even_hp_qar() -> None:
    """Even qubits with equal 0 and 1 should be considered escaped."""
    qar = qaracter.Qaracter(name="higgs")
    qar.add_hp()

    assert qar.level == 2
    assert qar.active_qubits() == ["higgs_1", "higgs_2"]
    assert not qar.is_down()
    assert not qar.is_escaped()
    assert qar.is_active()
    assert qar.status_line() == "2QP (0|1> 0|0> 2?)"

    qar.add_quantum_effect(alpha.Flip(), 2)
    assert (
        qar.sample(qar.quantum_object_name(1), save_result=True)
        == enums.HealthPoint.HURT
    )
    assert (
        qar.sample(qar.quantum_object_name(2), save_result=True)
        == enums.HealthPoint.HEALTHY
    )
    assert qar.active_qubits() == []
    assert not qar.is_down()
    assert qar.is_escaped()
    assert not qar.is_active()


def test_serialization() -> None:
<<<<<<< HEAD
    qar = classes.Engineer(name="curie")
    qar.add_hp()
    qar.add_hp()
    qar.add_hp()
=======
    qar = qaracter.Qaracter(name="curie")
    for _ in range(7):
        qar.add_hp()
>>>>>>> e2fbd4ea
    qar.add_quantum_effect(alpha.Flip(), 1)
    qar.add_quantum_effect(alpha.Phase(), 2)
    qar.add_quantum_effect(alpha.Superposition(), 3)
    qar.add_quantum_effect(alpha.Flip(effect_fraction=0.25), 2)
    qar.add_quantum_effect(alpha.Phase(effect_fraction=0.125), 1)
    qar.add_quantum_effect(alpha.Split(), 1, 4, 5)
    qar.add_quantum_effect(alpha.PhasedSplit(), 3, 6, 7)
    serialized_str = qar.to_save_file()
    deserialized_qar = qaracter.Qaracter.from_save_file(serialized_str)
    assert type(deserialized_qar) == type(qar)
    assert deserialized_qar.name == qar.name
    assert deserialized_qar.level == qar.level
    assert deserialized_qar.circuit == qar.circuit<|MERGE_RESOLUTION|>--- conflicted
+++ resolved
@@ -164,16 +164,9 @@
 
 
 def test_serialization() -> None:
-<<<<<<< HEAD
     qar = classes.Engineer(name="curie")
-    qar.add_hp()
-    qar.add_hp()
-    qar.add_hp()
-=======
-    qar = qaracter.Qaracter(name="curie")
     for _ in range(7):
         qar.add_hp()
->>>>>>> e2fbd4ea
     qar.add_quantum_effect(alpha.Flip(), 1)
     qar.add_quantum_effect(alpha.Phase(), 2)
     qar.add_quantum_effect(alpha.Superposition(), 3)
