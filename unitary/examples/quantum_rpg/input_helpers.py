--- conflicted
+++ resolved
@@ -1,12 +1,7 @@
 """Functions for safe and user-friendly input."""
-<<<<<<< HEAD
-=======
-
-from typing import Callable, Optional, Sequence, TextIO
->>>>>>> c83febf0
+from typing import Callable, Optional, Sequence, TextIO, Union
 
 import sys
-from typing import Callable, Optional, Sequence, TextIO, Union
 
 from unitary.examples.quantum_rpg import qaracter
 
