--- conflicted
+++ resolved
@@ -302,17 +302,10 @@
 Exits: north.
 
 A weird security guard approaches!
-<<<<<<< HEAD
------------------------------------------------
-Mensing Analyst   1) watcher Observer
-1QP (0|1> 0|0> 1?)   1QP (0|1> 0|0> 1?)
------------------------------------------------
-=======
 ------------------------------------------------------------
-Mensing Analyst                         watcher Observer
+Mensing Analyst                         1) watcher Observer
 1QP (0|1> 0|0> 1?)                      1QP (0|1> 0|0> 1?)
 ------------------------------------------------------------
->>>>>>> 7b8ca5f3
 Mensing turn:
 m) Measure enemy qubit.
 h) Help.
@@ -363,17 +356,10 @@
 Exits: north.
 
 A weird security guard approaches!
-<<<<<<< HEAD
------------------------------------------------
-Mensing Engineer   1) watcher Observer
-1QP (0|1> 0|0> 1?)   1QP (0|1> 0|0> 1?)
------------------------------------------------
-=======
 ------------------------------------------------------------
-Mensing Engineer                        watcher Observer
+Mensing Engineer                        1) watcher Observer
 1QP (0|1> 0|0> 1?)                      1QP (0|1> 0|0> 1?)
 ------------------------------------------------------------
->>>>>>> 7b8ca5f3
 Mensing turn:
 x) Attack with X gate.
 h) Help.
