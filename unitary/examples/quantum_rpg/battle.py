--- conflicted
+++ resolved
@@ -77,14 +77,8 @@
         for i in range(max(len(self.player_side), len(self.enemy_side))):
             status = ""
             if i < len(self.player_side):
-<<<<<<< HEAD
-                player_status = (
-                    f"{self.player_side[i].name} {type(self.player_side[i]).__name__}"
-                )
+                player_status = f"{self.player_side[i].name} {self.player_side[i].class_name}"
                 status += f"{player_status: <{_PLAYER_LEN}}"
-=======
-                status += f"{self.player_side[i].name} {self.player_side[i].class_name}"
->>>>>>> 6ee4aab4
             else:
                 status += " " * (_PLAYER_LEN)
             if i < len(self.enemy_side):
