# Copyright 2023 The Unitary Authors
#
# Licensed under the Apache License, Version 2.0 (the "License");
# you may not use this file except in compliance with the License.
# You may obtain a copy of the License at
#
#     http://www.apache.org/licenses/LICENSE-2.0
#
# Unless required by applicable law or agreed to in writing, software
# distributed under the License is distributed on an "AS IS" BASIS,
# WITHOUT WARRANTIES OR CONDITIONS OF ANY KIND, either express or implied.
# See the License for the specific language governing permissions and
# limitations under the License.

from typing import Any, Callable, Dict

from unitary import alpha
from unitary.examples.quantum_rpg import qaracter


class Engineer(qaracter.Qaracter):
    """Example player class that can do an X gate.

    Engineeers can do an X gate at level 1 and a H gate at level 3.
    """

    def action_descriptions(self) -> Dict[str, str]:
        """Descriptions for each player action."""
<<<<<<< HEAD
        return {"x": "Attack with X gate",
                "h": "Attack with H gate"}
=======
        return {"x": "Attack with X gate", "h": "Attack with H gate"}
>>>>>>> e21b09b1

    def help(self) -> str:
        return (
            "The Engineer can 'attack' by applying an X gate to an enemy qubit.\n"
            "This flips a qubit from |0> to |1> and vice versa."
        )

    def actions(self) -> Dict[str, Callable]:
        """Callables for each player action."""
        actions = {
            "x": lambda monster, qubit: monster.add_quantum_effect(alpha.Flip(), qubit)
        }
        if self.level >= 3:
            actions["h"] = lambda monster, qubit: monster.add_quantum_effect(
                alpha.Superposition(), qubit
            )
        return actions


class Analyst(qaracter.Qaracter):
    """Example player class that can sample and measure.

    Analysts can sample ('s') or measure ('m').
    """

    def action_descriptions(self) -> Dict[str, str]:
        """Descriptions for each player action."""
        return {"s": "Sample enemy qubit", "m": "Measure enemy qubit"}

    def help(self) -> str:
        msg = "The analyst can measure enemy qubits.  This forces an enemy qubit\n"
        msg += "into the |0> state or |1> state with a probability based on its\n"
        msg += "amplitude. Try to measure the enemy qubits as |0> to defeat them.\n"
        if self.level >= 3:
            msg += "At level 3 and above, the analyst can sample enemy qubits.\n"
            msg += "This allows you to test the value of a qubit by choosing\n"
            msg += "(or sampling) from a qubit's probability distribution\n"
            msg += "without modifying the state of the qubit.\n"
        return msg

    def actions(self) -> Dict[str, Callable]:
        """Callables for each player action."""
        action_dict = {
            "m": lambda monster, qubit: monster.sample(
                monster.quantum_object_name(qubit), True
            ),
        }
        if self.level >= 3:
            action_dict[
                "s"
            ] = (
                lambda monster, qubit: f"Sample result {monster.sample(monster.quantum_object_name(qubit), False)}"
            )
        return action_dict<|MERGE_RESOLUTION|>--- conflicted
+++ resolved
@@ -26,12 +26,7 @@
 
     def action_descriptions(self) -> Dict[str, str]:
         """Descriptions for each player action."""
-<<<<<<< HEAD
-        return {"x": "Attack with X gate",
-                "h": "Attack with H gate"}
-=======
         return {"x": "Attack with X gate", "h": "Attack with H gate"}
->>>>>>> e21b09b1
 
     def help(self) -> str:
         return (
