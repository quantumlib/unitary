--- conflicted
+++ resolved
@@ -66,7 +66,6 @@
 m
 watcher_2 is not an active qubit
 """.strip()
-<<<<<<< HEAD
     )
 
 
@@ -89,6 +88,4 @@
 Sample result HealthPoint.HURT
 Observer watcher measures Aaronson at qubit Aaronson_1
 """.strip()
-=======
->>>>>>> 3ee56e67
     )