--- conflicted
+++ resolved
@@ -220,7 +220,17 @@
         else:
             return _sample_qubit(self.display_name, enemy_qubit)
 
-<<<<<<< HEAD
+    def quantopedia_index(self) -> int:
+        return _FOAM_QUANTOPEDIA
+
+    def quantopedia_entry(self) -> str:
+        return (
+            "Purple foam are a combination of red and blue form.\n"
+            "They are found in a |+> state which is a combination of\n"
+            "the |0> state and |1> state.  They can be safely measured\n"
+            "once a Hadamard gate has been applied."
+        )
+
 
 #####################
 #
@@ -250,18 +260,18 @@
     def act_on_enemy_qubit(self, enemy_qubit, action_choice, **kwargs) -> str:
         if action_choice > 0.5:
             alpha.Superposition()(enemy_qubit)
-            return f"{self.display_name} covers {enemy_qubit.name} with foam!"
-        else:
-            return _sample_qubit(self.display_name, enemy_qubit)
-=======
-    def quantopedia_index(self) -> int:
-        return _FOAM_QUANTOPEDIA
-
-    def quantopedia_entry(self) -> str:
-        return (
-            "Purple foam are a combination of red and blue form.\n"
-            "They are found in a |+> state which is a combination of\n"
-            "the |0> state and |1> state.  They can be safely measured\n"
-            "once a Hadamard gate has been applied."
-        )
->>>>>>> 34233115
+            return f"{self.display_name} scratches {enemy_qubit.name} into a superposition!"
+        else:
+            return _sample_qubit(self.display_name, enemy_qubit)
+
+    def quantopedia_index(self) -> int:
+        return _HILLS_QUANTOPEDIA
+
+    def quantopedia_entry(self) -> str:
+        return (
+            "Schrödinger's cat are found in a superposition of zero and one.\n"
+            "This cat contains multiple qubits that are entangled so that all\n"
+            "qubits are in the same state.  That is, all qubits are in a superposition\n"
+            "of all ones or all zeros.  These cats have been known to apply\n"
+            "Hadamard gates with their claws and measure opponents."
+        )