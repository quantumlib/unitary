# Copyright 2022 Google
#
# Licensed under the Apache License, Version 2.0 (the "License");
# you may not use this file except in compliance with the License.
# You may obtain a copy of the License at
#
#     https://www.apache.org/licenses/LICENSE-2.0
#
# Unless required by applicable law or agreed to in writing, software
# distributed under the License is distributed on an "AS IS" BASIS,
# WITHOUT WARRANTIES OR CONDITIONS OF ANY KIND, either express or implied.
# See the License for the specific language governing permissions and
# limitations under the License.

"""Classical and quantum Fox-in-a-hole game."""

import abc
import sys
import enum
import numpy as np

from unitary.alpha import QuantumObject, QuantumWorld, Move, PhasedMove, Split, PhasedSplit


class Game(abc.ABC):
    """Abstract ancestor class for Fox-in-a-hole game.

    Parameters:
    * hole_nr: integer - Number of holes
    * seed:    integer - Seed for random number generated (used for testing)
    """
    def __init__(self, hole_nr=5, seed = None):
        self.rng = np.random.default_rng(seed = seed)

        self.history = []

        self.all_hole_names = [str(i) for i in range(hole_nr)]

        self.hole_nr = hole_nr

        self.state = None
        self.initialize_state()

    @abc.abstractmethod
    def initialize_state(self):
        """Initializes the actual state."""

    @abc.abstractmethod
    def state_to_string(self) -> str:
        """Returns the string reprezentation of the state."""

    @abc.abstractmethod
    def check_guess(self,guess) -> bool:
        """Checks if user's guess is right and returns it as a boolean value."""

    @abc.abstractmethod
    def take_random_move(self) -> str:
        """Applies a random move on the current state. Gives back the move in string format."""

    def history_append_state(self):
        """Append the current state into the history."""
        self.history.append('State: {}'.format(self.state_to_string()))

    def history_append_move(self, move_str):
        """Append the given move into the history."""
        self.history.append(move_str)

    def history_append_guess(self, guess):
        """Append the given guess into the history."""
        self.history.append('Guess: {}'.format(guess))

    def run(self):
        """Handles the main game-loop of the Fox-in-a-hole game."""
        max_step_nr = 10
        step_nr=0
        self.history_append_state()
        while step_nr<max_step_nr:
            while True:
                print("Where is the fox? (0-{} or q for quit)".format(self.hole_nr-1))
                input_str = input()
                if input_str in ('q','Q') or input_str in self.all_hole_names:
                    break
            if input_str in ('q','Q'):
                print("\nQuitting.\n")
                break
            guess = int(input_str)
            self.history_append_guess(guess)
            result = self.check_guess(guess)
            self.history_append_state()
            if result:
                print("\nCongratulations! You won in {} step(s).\n".format(step_nr+1))
                break
            move_str = self.take_random_move()
            self.history_append_move(move_str)
            self.history_append_state()
            step_nr+=1
        if step_nr==max_step_nr:
            print("\nIt seems you have lost :-(. Try again.\n")
        self.print_history()

    def print_history(self):
        """Prints out the history of states, guesses and moves."""
        print('History:')
        for hist_elem in self.history:
            print(hist_elem)


class ClassicalGame(Game):
    """Classical Fox-in-a-hole game."""

    def initialize_state(self):
        self.state = self.hole_nr*[0.0]
        index = self.rng.integers(low=0, high=self.hole_nr)
        self.state[index] = 1.0

    def state_to_string(self) -> str:
        return str(self.state)

    def check_guess(self,guess) -> bool:
        """Checks if user's guess is right and returns it as a boolean value."""
        return self.state[guess] == 1.0

    def take_random_move(self) -> str:
        """Applies a random move on the current state. Gives back the move in string format."""
        source = self.state.index(1.0)
        direction = self.rng.integers(low=0, high=2)*2-1
        if source==0 and direction==-1:
            direction=1
        elif source==self.hole_nr-1 and direction==1:
            direction=-1
        self.state[source]=0.0
        self.state[source+direction]=1.0
        if direction==-1:
            dir_str = 'left'
        else:
            dir_str = 'right'
        move_str = f"Moving {dir_str} from position {source}."
        return move_str

class Hole(enum.Enum):
    """Enum for quantom object Hole."""
    EMPTY = 0
    FOX = 1

class QuantumGame(Game):
    """Fox-in-a-hole game with quantum effects.

    Structure of state:
    (QuantumWorld, [QuantumObject]) -> quantum world, list of holes
    """

    def __init__(self, hole_nr=5, iswap=False, seed=None):
        self.iswap = iswap
        super().__init__(hole_nr=hole_nr,seed=seed)

    def initialize_state(self):
        index = self.rng.integers(low=0, high=self.hole_nr)
        holes = []
        for i in range(self.hole_nr):
            hole = QuantumObject(
                f"Hole-{i}-{i}",
                Hole.FOX if i==index else Hole.EMPTY)
            holes.append(hole)
        self.state = (QuantumWorld(holes), holes)

    def state_to_string(self):
        return str(self.state[0].get_binary_probabilities(objects=self.state[1]))

    def check_guess(self,guess) -> bool:
        """Checks if user's guess is right and returns it as a boolean value.

        In the quantum version, quantum-measurement happens which might change the state.
        """
        measurement = self.state[0].pop([self.state[1][guess]])[0]
<<<<<<< HEAD
=======
        # TODO: After Issue #21 is solved, there is no need for creating a new qobject
        # after each measurement.
        new_hole = QuantumObject(
            "Hole-{}-{}".format(guess,len(self.state[0].objects)),
            measurement)
        self.state[0].add_object(new_hole)
        self.state[1][guess] = new_hole
>>>>>>> 8c48b271
        return measurement == Hole.FOX

    def take_random_move(self) -> str:
        """Applies a random move on the current state. Gives back the move in string format."""
        probs = self.state[0].get_binary_probabilities(objects=self.state[1])
        non_empty_holes = []
        for i,prob in enumerate(probs):
            if prob>0:
                non_empty_holes.append(i)
        index = self.rng.integers(low=0, high=len(non_empty_holes))
        source = non_empty_holes[index]
        direction = self.rng.integers(low=-1, high=2) #-1: left; 0: both; 1:right

        if source == 0:
            direction = 1
        elif source == self.hole_nr-1:
            direction = -1
        if direction in (-1,1): # Move left or right
            target = source+direction
            if self.iswap:
                PhasedMove()(self.state[1][source], self.state[1][target])
                swap_str = 'iSWAP'
            else:
                Move()(self.state[1][source], self.state[1][target])
                swap_str = 'SWAP'
            if direction==-1:
                dir_str = 'left'
            else:
                dir_str = 'right'
            move_str = f"Moving ({swap_str}-based) {dir_str} from position {source}."
        else: # Move left & right (split)
            if self.iswap:
                PhasedSplit()(self.state[1][source],
                                    self.state[1][source-1],
                                    self.state[1][source+1])
                swap_str = 'iSWAP'
            else:
                Split()(self.state[1][source],
                              self.state[1][source-1],
                              self.state[1][source+1])
                swap_str = 'SWAP'
            move_str = "Splitting ({}-based) from position {} to positions {} and {}.".format(
                swap_str,source,source-1,source+1)
        return move_str

if __name__ == '__main__':
    if '-h' in sys.argv or '--help' in sys.argv:
        print('Usage:')
        print('python3 fox_in_a_hole.py [-q] [-i] [-h]')
        print('-h: This help.')
        print('-q: Use quantum version instead of classical version.')
        print('-i: Use iSWAP for moves in quantum version.')
        sys.exit(0)
    if '-q' in sys.argv:
        use_iswap = '-i' in sys.argv
        game = QuantumGame(iswap=use_iswap)
        print("Quantum Fox-in-a-hole game.")
    else:
        game = ClassicalGame()
        print("Classical Fox-in-a-hole game.")

    game.run()<|MERGE_RESOLUTION|>--- conflicted
+++ resolved
@@ -172,16 +172,6 @@
         In the quantum version, quantum-measurement happens which might change the state.
         """
         measurement = self.state[0].pop([self.state[1][guess]])[0]
-<<<<<<< HEAD
-=======
-        # TODO: After Issue #21 is solved, there is no need for creating a new qobject
-        # after each measurement.
-        new_hole = QuantumObject(
-            "Hole-{}-{}".format(guess,len(self.state[0].objects)),
-            measurement)
-        self.state[0].add_object(new_hole)
-        self.state[1][guess] = new_hole
->>>>>>> 8c48b271
         return measurement == Hole.FOX
 
     def take_random_move(self) -> str:
