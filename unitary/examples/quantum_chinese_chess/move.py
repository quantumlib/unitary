# Copyright 2023 The Unitary Authors
#
# Licensed under the Apache License, Version 2.0 (the "License");
# you may not use this file except in compliance with the License.
# You may obtain a copy of the License at
#
#     https://www.apache.org/licenses/LICENSE-2.0
#
# Unless required by applicable law or agreed to in writing, software
# distributed under the License is distributed on an "AS IS" BASIS,
# WITHOUT WARRANTIES OR CONDITIONS OF ANY KIND, either express or implied.
# See the License for the specific language governing permissions and
# limitations under the License.
from typing import Optional, List, Tuple, Iterator
import cirq
from unitary import alpha
from unitary.alpha.quantum_effect import QuantumEffect
<<<<<<< HEAD
from unitary.examples.quantum_chinese_chess.board import *
=======
from unitary.examples.quantum_chinese_chess.board import Board
>>>>>>> ab75eb3c
from unitary.examples.quantum_chinese_chess.piece import Piece
from unitary.examples.quantum_chinese_chess.enums import MoveType, MoveVariant, Type


# TODO(): now the class is no longer the base class of all chess moves. Maybe convert this class
# to a helper class to save each move (with its pop results) in a string form into move history.
class Move(QuantumEffect):
    """The base class of all chess moves."""

    def __init__(
        self,
        source: str,
        target: str,
        board: Board,
        source2: Optional[str] = None,
        target2: Optional[str] = None,
        move_type: Optional[MoveType] = None,
        move_variant: Optional[MoveVariant] = None,
    ):
        self.source = source
        self.source2 = source2
        self.target = target
        self.target2 = target2
        self.move_type = move_type
        self.move_variant = move_variant
        self.board = board

    def __eq__(self, other):
        if isinstance(other, Move):
            return (
                self.source == other.source
                and self.source2 == other.source2
                and self.target == other.target
                and self.target2 == other.target2
                and self.move_type == other.move_type
                and self.move_variant == other.move_variant
            )
        return False

    def _verify_objects(self, *objects):
        # TODO(): add checks that apply to all move types
        return

    def effect(self, *objects):
        # TODO(): add effects according to move_type and move_variant
        return

    def is_split_move(self) -> bool:
        return self.target2 is not None

    def is_merge_move(self) -> bool:
        return self.source2 is not None

    def to_str(self, verbose_level: int = 1) -> str:
        """Constructs the string representation of the move.
        According to the value of verbose_level:
        - 1: only returns the move source(s) and target(s);
        - 2: additionally returns the move type and variant;
        - 3: additionally returns the source(s) and target(s) piece type and color.
        """
        if verbose_level < 1:
            return ""

        if self.is_split_move():
            move_str = [self.source + "^" + self.target + str(self.target2)]
        elif self.is_merge_move():
            move_str = [self.source + str(self.source2) + "^" + self.target]
        else:
            move_str = [self.source + self.target]

        if verbose_level > 1:
            move_str.append(self.move_type.name)
            move_str.append(self.move_variant.name)

        if verbose_level > 2:
            source = self.board.board[self.source]
            target = self.board.board[self.target]
            move_str.append(
                source.color.name
                + "_"
                + source.type_.name
                + "->"
                + target.color.name
                + "_"
                + target.type_.name
            )
        return ":".join(move_str)

    def __str__(self):
        return self.to_str()


<<<<<<< HEAD
class SplitJump(QuantumEffect):
    """SplitJump from source_0 to target_0 and target_1. The only accepted (default) move_variant is
    - BASIC.
=======
class Jump(QuantumEffect):
    """Jump from source_0 to target_0. The accepted move_variant includes
    - CLASSICAL (where all classical moves will be handled here)
    - CAPTURE
    - EXCLUDED
    - BASIC
>>>>>>> ab75eb3c
    """

    def __init__(
        self,
<<<<<<< HEAD
    ):
        return
=======
        move_variant: MoveVariant,
    ):
        self.move_variant = move_variant
>>>>>>> ab75eb3c

    def num_dimension(self) -> Optional[int]:
        return 2

    def num_objects(self) -> Optional[int]:
<<<<<<< HEAD
        return 3

    def effect(self, *objects) -> Iterator[cirq.Operation]:
        source_0, target_0, target_1 = objects
        # Make the split jump.
        source_0.is_entangled = True
        alpha.PhasedSplit()(source_0, target_0, target_1)
        # Pass the classical properties of the source piece to the target pieces.
        target_0.reset(source_0)
        target_1.reset(source_0)
        return iter(())


class MergeJump(QuantumEffect):
    """MergeJump from source_0 to source_1 to target_0. The only accepted (default) move_variant is
    - BASIC.
    """

    def __init__(
        self,
    ):
        return

    def num_dimension(self) -> Optional[int]:
        return 2

    def num_objects(self) -> Optional[int]:
        return 3

    def effect(self, *objects) -> Iterator[cirq.Operation]:
        source_0, source_1, target_0 = objects
        # Make the merge jump.
        alpha.PhasedMove(-0.5)(source_0, target_0)
        alpha.PhasedMove(-0.5)(source_0, target_0)
        alpha.PhasedMove(-0.5)(source_1, target_0)
        # Pass the classical properties of the source pieces to the target piece.
        target_0.reset(source_0)
=======
        return 2

    def effect(self, *objects) -> Iterator[cirq.Operation]:
        # TODO(): currently pawn capture is the same as jump capture, while in quantum chess it's different,
        # i.e. pawn would move only if the target is there, i.e. CNOT(t, s), and an entanglement could be
        # created. This could be a general game setting, i.e. we could allow players to choose if they
        # want the source piece to move (in case of capture) if the target piece is not there.
        source_0, target_0 = objects
        world = source_0.world
        if self.move_variant == MoveVariant.CAPTURE:
            # We peek and force measure source_0.
            source_is_occupied = world.pop([source_0])[0].value
            # For move_variant==CAPTURE, we require source_0 to be occupied before further actions.
            # This is to prevent a piece of the board containing two types of different pieces.
            if not source_is_occupied:
                # If source_0 turns out to be not there, we set it to be EMPTY, and the jump
                # could not be made.
                source_0.reset()
                print("Jump move not applied: source turns out to be empty.")
                return iter(())
            source_0.is_entangled = False
            # We replace the qubit of target_0 with a new ancilla, and set its classical properties to be EMPTY.
            world.unhook(target_0)
            target_0.reset()
        elif self.move_variant == MoveVariant.EXCLUDED:
            # We peek and force measure target_0.
            target_is_occupied = world.pop([target_0])[0].value
            # For move_variant==EXCLUDED, we require target_0 to be empty before further actions.
            # This is to prevent a piece of the board containing two types of different pieces.
            if target_is_occupied:
                # If target_0 turns out to be there, we set it to be classically OCCUPIED, and
                # the jump could not be made.
                print("Jump move not applied: target turns out to be occupied.")
                target_0.is_entangled = False
                return iter(())
            # Otherwise we set target_0 to be classically EMPTY.
            target_0.reset()
        elif self.move_variant == MoveVariant.CLASSICAL:
            if target_0.type_ != Type.EMPTY:
                # For classical moves with target_0 occupied, we flip target_0 to be empty,
                # and set its classical properties to be EMPTY.
                alpha.Flip()(target_0)
                target_0.reset()

        # Make the jump move.
        alpha.PhasedMove()(source_0, target_0)
        # Move the classical properties of the source piece to the target piece.
        target_0.reset(source_0)
        source_0.reset()
>>>>>>> ab75eb3c
        return iter(())<|MERGE_RESOLUTION|>--- conflicted
+++ resolved
@@ -15,11 +15,7 @@
 import cirq
 from unitary import alpha
 from unitary.alpha.quantum_effect import QuantumEffect
-<<<<<<< HEAD
-from unitary.examples.quantum_chinese_chess.board import *
-=======
 from unitary.examples.quantum_chinese_chess.board import Board
->>>>>>> ab75eb3c
 from unitary.examples.quantum_chinese_chess.piece import Piece
 from unitary.examples.quantum_chinese_chess.enums import MoveType, MoveVariant, Type
 
@@ -112,74 +108,24 @@
         return self.to_str()
 
 
-<<<<<<< HEAD
-class SplitJump(QuantumEffect):
-    """SplitJump from source_0 to target_0 and target_1. The only accepted (default) move_variant is
-    - BASIC.
-=======
 class Jump(QuantumEffect):
     """Jump from source_0 to target_0. The accepted move_variant includes
     - CLASSICAL (where all classical moves will be handled here)
     - CAPTURE
     - EXCLUDED
     - BASIC
->>>>>>> ab75eb3c
     """
 
     def __init__(
         self,
-<<<<<<< HEAD
-    ):
-        return
-=======
         move_variant: MoveVariant,
     ):
         self.move_variant = move_variant
->>>>>>> ab75eb3c
 
     def num_dimension(self) -> Optional[int]:
         return 2
 
     def num_objects(self) -> Optional[int]:
-<<<<<<< HEAD
-        return 3
-
-    def effect(self, *objects) -> Iterator[cirq.Operation]:
-        source_0, target_0, target_1 = objects
-        # Make the split jump.
-        source_0.is_entangled = True
-        alpha.PhasedSplit()(source_0, target_0, target_1)
-        # Pass the classical properties of the source piece to the target pieces.
-        target_0.reset(source_0)
-        target_1.reset(source_0)
-        return iter(())
-
-
-class MergeJump(QuantumEffect):
-    """MergeJump from source_0 to source_1 to target_0. The only accepted (default) move_variant is
-    - BASIC.
-    """
-
-    def __init__(
-        self,
-    ):
-        return
-
-    def num_dimension(self) -> Optional[int]:
-        return 2
-
-    def num_objects(self) -> Optional[int]:
-        return 3
-
-    def effect(self, *objects) -> Iterator[cirq.Operation]:
-        source_0, source_1, target_0 = objects
-        # Make the merge jump.
-        alpha.PhasedMove(-0.5)(source_0, target_0)
-        alpha.PhasedMove(-0.5)(source_0, target_0)
-        alpha.PhasedMove(-0.5)(source_1, target_0)
-        # Pass the classical properties of the source pieces to the target piece.
-        target_0.reset(source_0)
-=======
         return 2
 
     def effect(self, *objects) -> Iterator[cirq.Operation]:
@@ -229,5 +175,58 @@
         # Move the classical properties of the source piece to the target piece.
         target_0.reset(source_0)
         source_0.reset()
->>>>>>> ab75eb3c
+        return iter(())
+
+
+class SplitJump(QuantumEffect):
+    """SplitJump from source_0 to target_0 and target_1. The only accepted (default) move_variant is
+    - BASIC.
+    """
+
+    def __init__(
+        self,
+    ):
+        return
+
+    def num_dimension(self) -> Optional[int]:
+        return 2
+
+    def num_objects(self) -> Optional[int]:
+        return 3
+
+    def effect(self, *objects) -> Iterator[cirq.Operation]:
+        source_0, target_0, target_1 = objects
+        # Make the split jump.
+        source_0.is_entangled = True
+        alpha.PhasedSplit()(source_0, target_0, target_1)
+        # Pass the classical properties of the source piece to the target pieces.
+        target_0.reset(source_0)
+        target_1.reset(source_0)
+        return iter(())
+
+
+class MergeJump(QuantumEffect):
+    """MergeJump from source_0 to source_1 to target_0. The only accepted (default) move_variant is
+    - BASIC.
+    """
+
+    def __init__(
+        self,
+    ):
+        return
+
+    def num_dimension(self) -> Optional[int]:
+        return 2
+
+    def num_objects(self) -> Optional[int]:
+        return 3
+
+    def effect(self, *objects) -> Iterator[cirq.Operation]:
+        source_0, source_1, target_0 = objects
+        # Make the merge jump.
+        alpha.PhasedMove(-0.5)(source_0, target_0)
+        alpha.PhasedMove(-0.5)(source_0, target_0)
+        alpha.PhasedMove(-0.5)(source_1, target_0)
+        # Pass the classical properties of the source pieces to the target piece.
+        target_0.reset(source_0)
         return iter(())