# Copyright 2023 The Unitary Authors
#
# Licensed under the Apache License, Version 2.0 (the "License");
# you may not use this file except in compliance with the License.
# You may obtain a copy of the License at
#
#     https://www.apache.org/licenses/LICENSE-2.0
#
# Unless required by applicable law or agreed to in writing, software
# distributed under the License is distributed on an "AS IS" BASIS,
# WITHOUT WARRANTIES OR CONDITIONS OF ANY KIND, either express or implied.
# See the License for the specific language governing permissions and
# limitations under the License.
from typing import Optional, List, Tuple, Iterator
import cirq
from unitary import alpha
from unitary.alpha.quantum_effect import QuantumEffect
<<<<<<< HEAD
from unitary.examples.quantum_chinese_chess.board import *
=======
from unitary.examples.quantum_chinese_chess.board import Board
>>>>>>> ab75eb3c
from unitary.examples.quantum_chinese_chess.piece import Piece
from unitary.examples.quantum_chinese_chess.enums import MoveType, MoveVariant, Type


# TODO(): now the class is no longer the base class of all chess moves. Maybe convert this class
# to a helper class to save each move (with its pop results) in a string form into move history.
<<<<<<< HEAD
# class Move(QuantumEffect):
#     """The base class of all chess moves."""

#     def __init__(
#         self,
#         source: str,
#         target: str,
#         board: Board,
#         source2: Optional[str] = None,
#         target2: Optional[str] = None,
#         move_type: Optional[MoveType] = None,
#         move_variant: Optional[MoveVariant] = None,
#     ):
#         self.source = source
#         self.source2 = source2
#         self.target = target
#         self.target2 = target2
#         self.move_type = move_type
#         self.move_variant = move_variant
#         self.board = board

#     def __eq__(self, other):
#         if isinstance(other, Move):
#             return (
#                 self.source == other.source
#                 and self.source2 == other.source2
#                 and self.target == other.target
#                 and self.target2 == other.target2
#                 and self.move_type == other.move_type
#                 and self.move_variant == other.move_variant
#             )
#         return False

#     def _verify_objects(self, *objects):
#         # TODO(): add checks that apply to all move types
#         return

#     def effect(self, *objects):
#         # TODO(): add effects according to move_type and move_variant
#         return

#     def is_split_move(self) -> bool:
#         return self.target2 is not None

#     def is_merge_move(self) -> bool:
#         return self.source2 is not None

#     def to_str(self, verbose_level: int = 1) -> str:
#         """Constructs the string representation of the move.
#         According to the value of verbose_level:
#         - 1: only returns the move source(s) and target(s);
#         - 2: additionally returns the move type and variant;
#         - 3: additionally returns the source(s) and target(s) piece type and color.
#         """
#         if verbose_level < 1:
#             return ""

#         if self.is_split_move():
#             move_str = [self.source + "^" + self.target + str(self.target2)]
#         elif self.is_merge_move():
#             move_str = [self.source + str(self.source2) + "^" + self.target]
#         else:
#             move_str = [self.source + self.target]

#         if verbose_level > 1:
#             move_str.append(self.move_type.name)
#             move_str.append(self.move_variant.name)

#         if verbose_level > 2:
#             source = self.board.board[self.source]
#             target = self.board.board[self.target]
#             move_str.append(
#                 source.color.name
#                 + "_"
#                 + source.type_.name
#                 + "->"
#                 + target.color.name
#                 + "_"
#                 + target.type_.name
#             )
#         return ":".join(move_str)

#     def __str__(self):
#         return self.to_str()


class Jump(QuantumEffect):
    """Jump from source_0 to target_0. The accepted move_variant includes
    - CLASSICAL (where all classical moves will be handled here)
    - CAPTURE
    - EXCLUDED
    - BASIC
    """
=======
class Move(QuantumEffect):
    """The base class of all chess moves."""
>>>>>>> ab75eb3c

    def __init__(
        self,
        move_variant: MoveVariant,
    ):
        self.move_variant = move_variant

    def num_dimension(self) -> Optional[int]:
        return 2

    def num_objects(self) -> Optional[int]:
        return 2

    def effect(self, *objects) -> Iterator[cirq.Operation]:
        # TODO(): currently pawn capture is the same as jump capture, while in quantum chess it's different,
        # i.e. pawn would move only if the target is there, i.e. CNOT(t, s), and an entanglement could be
        # created. This could be a general game setting, i.e. we could allow players to choose if they
        # want the source piece to move (in case of capture) if the target piece is not there.
        source_0, target_0 = objects
        world = source_0.world
        if self.move_variant == MoveVariant.CAPTURE:
            # We peek and force measure source_0.
            source_is_occupied = world.pop([source_0])[0].value
            # For move_variant==CAPTURE, we require source_0 to be occupied before further actions.
            # This is to prevent a piece of the board containing two types of different pieces.
            if not source_is_occupied:
                # If source_0 turns out to be not there, we set it to be EMPTY, and the jump
                # could not be made.
                source_0.reset()
                print("Jump move not applied: source turns out to be empty.")
                return iter(())
            source_0.is_entangled = False
            # We replace the qubit of target_0 with a new ancilla, and set its classical properties to be EMPTY.
            world.unhook(target_0)
            target_0.reset()
        elif self.move_variant == MoveVariant.EXCLUDED:
            # We peek and force measure target_0.
            target_is_occupied = world.pop([target_0])[0].value
            # For move_variant==EXCLUDED, we require target_0 to be empty before further actions.
            # This is to prevent a piece of the board containing two types of different pieces.
            if target_is_occupied:
                # If target_0 turns out to be there, we set it to be classically OCCUPIED, and
                # the jump could not be made.
                print("Jump move not applied: target turns out to be occupied.")
                target_0.is_entangled = False
                return iter(())
            # Otherwise we set target_0 to be classically EMPTY.
            target_0.reset()
        elif self.move_variant == MoveVariant.CLASSICAL:
            if target_0.type_ != Type.EMPTY:
                # For classical moves with target_0 occupied, we replace the qubit of target_0 with
                # a new ancilla, and set its classical properties to be EMPTY.
                world.unhook(target_0)
                target_0.reset()

        # Make the jump move.
        alpha.PhasedMove()(source_0, target_0)
        # Move the classical properties of the source piece to the target piece.
        target_0.reset(source_0)
        source_0.reset()
        return iter(())


class SplitJump(QuantumEffect):
    """SplitJump from source_0 to target_0 and target_1. The only accepted (default) move_variant is
    - BASIC.
    """

    def __init__(
        self,
    ):
        return

    def num_dimension(self) -> Optional[int]:
        return 2

    def num_objects(self) -> Optional[int]:
        return 3

    def effect(self, *objects) -> Iterator[cirq.Operation]:
        source_0, target_0, target_1 = objects
        # Make the split jump.
        source_0.is_entangled = True
        alpha.PhasedSplit()(source_0, target_0, target_1)
        # Pass the classical properties of the source piece to the target pieces.
        target_0.reset(source_0)
        target_1.reset(source_0)
        return iter(())


class MergeJump(QuantumEffect):
    """MergeJump from source_0 to source_1 to target_0. The only accepted (default) move_variant is
    - BASIC.
    """

    def __init__(
        self,
    ):
        return

    def num_dimension(self) -> Optional[int]:
        return 2

    def num_objects(self) -> Optional[int]:
        return 3

    def effect(self, *objects) -> Iterator[cirq.Operation]:
        source_0, source_1, target_0 = objects
        # Make the merge jump.
        alpha.PhasedMove(-0.5)(source_0, target_0)
        alpha.PhasedMove(-0.5)(source_0, target_0)
        alpha.PhasedMove(-0.5)(source_1, target_0)
        # Pass the classical properties of the source pieces to the target piece.
        target_0.reset(source_0)
        return iter(())


class Slide(QuantumEffect):
    """Slide from source_0 to target_0, with quantum_path_pieces_0 being the quantum pieces
    along the path. The accepted move_variant includes
    - CAPTURE
    - EXCLUDED
    - BASIC
    """

    def __init__(
        self,
        quantum_path_pieces_0: List[str],
        move_variant: MoveVariant,
    ):
        self.quantum_path_pieces_0 = quantum_path_pieces_0
        self.move_variant = move_variant

    def num_dimension(self) -> Optional[int]:
        return 2

    def num_objects(self) -> Optional[int]:
        return 2

    def effect(self, *objects) -> Iterator[cirq.Operation]:
        source_0, target_0 = objects
        world = source_0.world
        quantum_path_pieces_0 = [world[path] for path in self.quantum_path_pieces_0]
        if self.move_variant == MoveVariant.EXCLUDED:
            target_is_occupied = world.pop([target_0])[0].value
            # For excluded slide, we need to measure the target piece and only make the slide when it's not there.
            if target_is_occupied:
                print("Slide move not applied: target turns out to be occupied.")
                target_0.is_entangled = False
                return iter(())
            # If the target is measured to be empty, then we reset its classical properties to be empty.
            target_0.reset()
        elif self.move_variant == MoveVariant.CAPTURE:
            could_capture = False
            if not source_0.is_entangled and len(quantum_path_pieces_0) == 1:
                if not world.pop(quantum_path_pieces_0)[0].value:
                    # If the only quantum path piece turns out to be empty, we reset it to be
                    # classically EMPTY and will do the capture later.
                    quantum_path_pieces_0[0].reset()
                    could_capture = True
            else:
                # For the case where either the source piece is entangled or there are more than
                # one quantum path piece, we create and measure a capture ancilla to determine if
                # the slide could be made.
                source_0.is_entangled = True
                capture_ancilla = world._add_ancilla(f"{source_0.name}{target_0.name}")
                control_qubits = [source_0] + quantum_path_pieces_0
                # We could do the slide only if source is there and all quantum path pieces
                # are empty.
                conditions = [1] + [0] * len(quantum_path_pieces_0)
                alpha.quantum_if(*control_qubits).equals(*conditions).apply(
                    alpha.Flip()
                )(capture_ancilla)
                # We measure the ancilla to dertermine whether the slide could be made.
                could_capture = world.pop([capture_ancilla])[0]
            if not could_capture:
                # TODO(): in this case non of the path qubits are popped, i.e. the pieces are still entangled and the player
                # could try to do this move again. Is this desired?
                print(
                    "Slide move not applied: either the source turns out be empty, or the path turns out to be blocked."
                )
                return iter(())
            # Apply the capture.
            # Force measure the source to be there.
            world.force_measurement(source_0, 1)
            source_0.is_entangled = False
            # Target qubit is unhooked, i.e. replaced with a new ancilla with value = 0.
            world.unhook(target_0)
            target_0.reset()
            alpha.PhasedMove()(source_0, target_0)
            # Move the classical properties of the source piece to the target piece.
            target_0.reset(source_0)
            source_0.reset()
            # Force measure the whole path to be empty.
            for path_piece in quantum_path_pieces_0:
                world.force_measurement(path_piece, 0)
                path_piece.reset()
            return iter(())
        # For BASIC or EXCLUDED cases.
        # Note that we don't need to guarantee that the source piece is there.
        source_0.is_entangled = True
        conditions = [0] * len(quantum_path_pieces_0)
        # We will apply the slide only if all quantum path pieces are empty.
        alpha.quantum_if(*quantum_path_pieces_0).equals(*conditions).apply(
            alpha.PhasedMove()
        )(source_0, target_0)
        # Copy the classical properties of the source piece to the target piece.
        target_0.reset(source_0)
        # Note that we should not reset source_0 (to be empty) since there is a non-zero probability
        # that the source is not moved.
        return iter(())


class SplitSlide(QuantumEffect):
    """SplitSlide from source_0 to target_0 and target_1, with quantum_path_pieces_0 being the
    quantum path pieces from source_0 to target_0, and quantum_path_pieces_1 being the quantum
    path pieces from source_0 to target_1. The only accepted (default) move_variant is
    - BASIC
    """

    def __init__(
        self,
        quantum_path_pieces_0: List[str],
        quantum_path_pieces_1: List[str],
    ):
        self.quantum_path_pieces_0 = quantum_path_pieces_0
        self.quantum_path_pieces_1 = quantum_path_pieces_1

    def num_dimension(self) -> Optional[int]:
        return 2

    def num_objects(self) -> Optional[int]:
        return 3

    def effect(self, *objects) -> Iterator[cirq.Operation]:
        source_0, target_0, target_1 = objects
        world = source_0.world
        # In the cases where two paths overlap, we remove the other target from the path.
        # TODO(): maybe we don't need this check since currently we only support move_variant
        # = BASIC, which means two target pieces are classically empty.
        quantum_path_pieces_0 = [
            world[path] for path in self.quantum_path_pieces_0 if path != target_1.name
        ]
        quantum_path_pieces_1 = [
            world[path] for path in self.quantum_path_pieces_1 if path != target_0.name
        ]
        source_0.is_entangled = True
        if len(quantum_path_pieces_0) == 0 and len(self.quantum_path_pieces_1) == 0:
            # If both paths are empty, do split jump instead.
            # TODO(): maybe move the above checks (if any path piece is one of the target pieces)
            # into classify_move(). This is currently a redundant check.
            SplitJump()(source_0, target_0, target_1)
            return iter(())
        # Add a new ancilla to represent whether path 0 is clear (value 1 means clear).
        # TODO(): save ancillas for some specific scenarios.
        path_0_clear_ancilla = world._add_ancilla(f"{source_0.name}{target_0.name}")
        if len(quantum_path_pieces_0) == 0:
            # If there is no quantum path piece in path 0, flip the ancilla.
            alpha.Flip()(path_0_clear_ancilla)
        else:
            # Otherwise we flip the ancilla only if all quantum path pieces in path 0 are empty.
            conditions = [0] * len(quantum_path_pieces_0)
            alpha.quantum_if(*quantum_path_pieces_0).equals(*conditions).apply(
                alpha.Flip()
            )(path_0_clear_ancilla)

        # Add a new ancilla to represent whether path 1 is clear (value 1 means clear).
        path_1_clear_ancilla = world._add_ancilla(f"{source_0.name}{target_1.name}")
        if len(quantum_path_pieces_1) == 0:
            # If there is no quantum path piece in path 1, flip the ancilla.
            alpha.Flip()(path_1_clear_ancilla)
        else:
            # Otherwise we flip the ancilla only if all quantum path pieces in path 1 are empty.
            conditions = [0] * len(quantum_path_pieces_1)
            alpha.quantum_if(*quantum_path_pieces_1).equals(*conditions).apply(
                alpha.Flip()
            )(path_1_clear_ancilla)

        # We do the normal split if both paths are clear.
        alpha.quantum_if(path_0_clear_ancilla, path_1_clear_ancilla).equals(1, 1).apply(
            alpha.PhasedMove(0.5)
        )(source_0, target_0)
        alpha.quantum_if(path_0_clear_ancilla, path_1_clear_ancilla).equals(1, 1).apply(
            alpha.PhasedMove()
        )(source_0, target_1)

        # Else if only path 0 is clear, we ISWAP source_0 and target_0.
        alpha.quantum_if(path_0_clear_ancilla, path_1_clear_ancilla).equals(1, 0).apply(
            alpha.PhasedMove()
        )(source_0, target_0)

        # Else if only path 1 is clear, we ISWAP source_0 and target_1.
        alpha.quantum_if(path_0_clear_ancilla, path_1_clear_ancilla).equals(0, 1).apply(
            alpha.PhasedMove()
        )(source_0, target_1)

        # TODO(): Do we need to zero-out, i.e. reverse those ancillas?

        # Pass the classical properties of the source piece to the target pieces.
        target_0.reset(source_0)
        target_1.reset(source_0)
        # Note that we should not reset source_0 (to be empty) here since either slide arm could have
        # entangled piece in the path which results in a non-zero probability that the source is not moved.
        return iter(())


class MergeSlide(QuantumEffect):
    """MergeSlide from source_0 and source_1 to target_0, with quantum_path_pieces_0 being the
    quantum path pieces from source_0 to target_0, and quantum_path_pieces_1 being the quantum
    path pieces from source_1 to target_0. The only accepted (default) move_variant is
    - BASIC
    """

    def __init__(
        self,
        quantum_path_pieces_0: List[str],
        quantum_path_pieces_1: List[str],
    ):
        self.quantum_path_pieces_0 = quantum_path_pieces_0
        self.quantum_path_pieces_1 = quantum_path_pieces_1

    def num_dimension(self) -> Optional[int]:
        return 2

    def num_objects(self) -> Optional[int]:
        return 3

    def effect(self, *objects) -> Iterator[cirq.Operation]:
        source_0, source_1, target_0 = objects
        world = source_0.world
        quantum_path_pieces_0 = [
            world[path] for path in self.quantum_path_pieces_0 if path != source_1.name
        ]
        quantum_path_pieces_1 = [
            world[path] for path in self.quantum_path_pieces_1 if path != source_0.name
        ]
        target_0.is_entangled = True
        if len(quantum_path_pieces_0) == 0 and len(self.quantum_path_pieces_1) == 0:
            # If both paths are empty, do merge jump instead.
            # TODO(): maybe move the above checks (if any path piece is one of the source pieces)
            # into classify_move().
            MergeJump()(source_0, source_1, target_0)
            return iter(())

        # TODO(): save ancillas for some specific scenarios.
        # Add a new ancilla to represent whether path 0 is clear (value 1 means clear).
        path_0_clear_ancilla = world._add_ancilla(f"{source_0.name}{target_0.name}")
        path_0_conditions = [0] * len(quantum_path_pieces_0)
        # We flip the ancilla (to have value 1) only if all path pieces in path 0 are empty.
        alpha.quantum_if(*quantum_path_pieces_0).equals(*path_0_conditions).apply(
            alpha.Flip()
        )(path_0_clear_ancilla)

        # Add a new ancilla to represent whether path 1 is clear (value 1 means clear).
        path_1_clear_ancilla = world._add_ancilla(f"{source_1.name}{target_0.name}")
        path_1_conditions = [0] * len(quantum_path_pieces_1)
        # We flip the ancilla (to have value 1) only if all path pieces in path 1 are empty.
        alpha.quantum_if(*quantum_path_pieces_1).equals(*path_1_conditions).apply(
            alpha.Flip()
        )(path_1_clear_ancilla)

        # We do the normal merge if both paths are clear.
        alpha.quantum_if(path_0_clear_ancilla, path_1_clear_ancilla).equals(1, 1).apply(
            alpha.PhasedMove(-1.0)
        )(source_0, target_0)
        alpha.quantum_if(path_0_clear_ancilla, path_1_clear_ancilla).equals(1, 1).apply(
            alpha.PhasedMove(-0.5)
        )(source_1, target_0)

        # Else if only path 0 is clear, we ISWAP source_0 and target_0.
        alpha.quantum_if(path_0_clear_ancilla, path_1_clear_ancilla).equals(1, 0).apply(
            alpha.PhasedMove(-1.0)
        )(source_0, target_0)

        # Else if only path 1 is clear, we ISWAP source_1 and target_0.
        alpha.quantum_if(path_0_clear_ancilla, path_1_clear_ancilla).equals(0, 1).apply(
            alpha.PhasedMove(-1.0)
        )(source_1, target_0)

        # TODO(): Do we need to zero-out, i.e. reverse those ancillas?
        # Pass the classical properties of the source pieces to the target piece.
        target_0.reset(source_0)
        # Note that we should not reset source_0 or source_1 (to be empty) here since either slide arm could have
        # entangled piece in the path which results in a non-zero probability that the source is not moved.
        return iter(())

<<<<<<< HEAD

class CannonFire(QuantumEffect):
    """CannonFire from source_0 to target_0, with classical_path_pieces_0 being the classical path pieces
    along the path, and quantum_path_pieces_0 being the quantum path pieces along the path.
    The only accepted (default) move_variant is
    - CAPTURE.
=======
    def __str__(self):
        return self.to_str()


class Jump(QuantumEffect):
    """Jump from source_0 to target_0. The accepted move_variant includes
    - CLASSICAL (where all classical moves will be handled here)
    - CAPTURE
    - EXCLUDED
    - BASIC
>>>>>>> ab75eb3c
    """

    def __init__(
        self,
<<<<<<< HEAD
        classical_path_pieces_0: List[str],
        quantum_path_pieces_0: List[str],
    ):
        self.classical_path_pieces_0 = classical_path_pieces_0
        self.quantum_path_pieces_0 = quantum_path_pieces_0
=======
        move_variant: MoveVariant,
    ):
        self.move_variant = move_variant
>>>>>>> ab75eb3c

    def num_dimension(self) -> Optional[int]:
        return 2

    def num_objects(self) -> Optional[int]:
        return 2

    def effect(self, *objects) -> Iterator[cirq.Operation]:
<<<<<<< HEAD
        source_0, target_0 = objects
        world = source_0.world
        quantum_path_pieces_0 = [world[path] for path in self.quantum_path_pieces_0]
        # Source has to be there to fire.
        if source_0.is_entangled and not world.pop([source_0])[0].value:
            source_0.reset()
            print("Cannonn fire not applied: source turns out to be empty.")
            return iter(())
        source_0.is_entangled = False
        # Target has to be there to fire.
        if target_0.is_entangled and not world.pop([target_0])[0].value:
            target_0.reset()
            print("Cannonn fire not applied: target turns out to be empty.")
            return iter(())
        target_0.is_entangled = False
        if len(self.classical_path_pieces_0) == 1:
            # In the case where there already is a classical cannon platform, the cannon could
            # fire and capture only if quantum_path_pieces_0 are all empty.
            could_capture = False
            if len(quantum_path_pieces_0) == 1:
                # Consider this special case to save an ancilla.
                # When there is 1 classical path piece and 1 quantum path piece, The cannon
                # could fire only if the quantum path piece is empty.
                if not world.pop(quantum_path_pieces_0)[0].value:
                    quantum_path_pieces_0[0].reset()
                    could_capture = True
            else:
                # We add a new ancilla to indicate whether the capture could happen (value 1 means it could).
                capture_ancilla = world._add_ancilla(f"{source_0.name}{target_0.name}")
                control_objects = [source_0] + quantum_path_pieces_0
                conditions = [1] + [0] * len(quantum_path_pieces_0)
                # We flip the ancilla only if the source is there and all quantum path pieces are empty,
                alpha.quantum_if(*control_objects).equals(*conditions).apply(
                    alpha.Flip()
                )(capture_ancilla)
                # We measure this ancilla to determine if the cannon fire could be made.
                could_capture = world.pop([capture_ancilla])[0]
            if not could_capture:
                # TODO(): in this case non of the path qubits are popped, i.e. the pieces are still entangled and the player
                # could try to do this move again. Is this desired?
                print("Cannon fire not applied: tthe path turns out to be blocked.")
                return iter(())
            # Apply the capture.
            # Quantumly reset the target.
            world.unhook(target_0)
            # Classically reset the target.
            target_0.reset()
            alpha.PhasedMove()(source_0, target_0)
            # Move the classical properties of the source piece to the target piece.
            target_0.reset(source_0)
            source_0.reset()
            # Force measure all quantum_path_pieces_0 to be empty.
            for path_piece in quantum_path_pieces_0:
                if path_piece.is_entangled:
                    # We check if the piece is entangled since in the case len(quantum_path_pieces_0) == 1
                    # the force_measurement has already been made.
                    world.force_measurement(path_piece, 0)
                    path_piece.reset()
            return iter(())
        else:
            # In the case where there are no classical path piece but only quantum
            # path piece(s), the cannon could fire and capture only if there is exactly
            # one quantum path piece being occupied.
            could_capture = False
            # TODO(): think a more efficient way of implementing this case.
            # We loop over all quantum path pieces and check if it could be the only
            # occupied piece. The fire could be made if it does, otherwise not.
            for index, expect_occupied_path_piece in enumerate(quantum_path_pieces_0):
                # TODO(): consider specific cases to save the ancilla.
                # Add a new ancilla to indicate whether the fire could be made (value = 1 means it could).
                capture_ancilla = world._add_ancilla(
                    f"{expect_occupied_path_piece.name}"
                )
                # All other path pieces are expected to be empty to make the fire happen.
                expect_empty_pieces = [
                    piece
                    for piece in quantum_path_pieces_0
                    if piece.name != expect_occupied_path_piece.name
                ]
                control_qubits = [
                    source_0,
                    expect_occupied_path_piece,
                ] + expect_empty_pieces
                conditions = [1, 1] + [0] * len(expect_empty_pieces)
                # We flip the ancilla only if source is there, expect_occupied_path_piece is there,
                # and all other path pieces are empty.
                alpha.quantum_if(*control_qubits).equals(*conditions).apply(
                    alpha.Flip()
                )(capture_ancilla)
                # We measure the ancilla to determine if the fire could be made.
                could_capture = world.pop([capture_ancilla])[0]
                if could_capture:
                    # Apply the capture.
                    world.unhook(target_0)
                    target_0.reset()
                    alpha.PhasedMove()(source_0, target_0)
                    # Move the classical properties of the source piece to the target piece.
                    target_0.reset(source_0)
                    source_0.reset()
                    # Force measure all expect_empty_pieces to be empty.
                    for empty_path_piece in expect_empty_pieces:
                        world.force_measurement(empty_path_piece, 0)
                        empty_path_piece.reset()
                    # Force measure the current expect_occupied_path_piece to be occupied.
                    world.force_measurement(expect_occupied_path_piece, 1)
                    expect_occupied_path_piece.is_entangled = False
                    return iter(())
            # Reaching the end of the for loop means the fire could not be made.
            print(
                "Cannon fire not applied: there turns out to be (!=1) occupied path pieces."
            )
            return iter(())
=======
        # TODO(): currently pawn capture is the same as jump capture, while in quantum chess it's different,
        # i.e. pawn would move only if the target is there, i.e. CNOT(t, s), and an entanglement could be
        # created. This could be a general game setting, i.e. we could allow players to choose if they
        # want the source piece to move (in case of capture) if the target piece is not there.
        source_0, target_0 = objects
        world = source_0.world
        if self.move_variant == MoveVariant.CAPTURE:
            # We peek and force measure source_0.
            source_is_occupied = world.pop([source_0])[0].value
            # For move_variant==CAPTURE, we require source_0 to be occupied before further actions.
            # This is to prevent a piece of the board containing two types of different pieces.
            if not source_is_occupied:
                # If source_0 turns out to be not there, we set it to be EMPTY, and the jump
                # could not be made.
                source_0.reset()
                print("Jump move not applied: source turns out to be empty.")
                return iter(())
            source_0.is_entangled = False
            # We replace the qubit of target_0 with a new ancilla, and set its classical properties to be EMPTY.
            world.unhook(target_0)
            target_0.reset()
        elif self.move_variant == MoveVariant.EXCLUDED:
            # We peek and force measure target_0.
            target_is_occupied = world.pop([target_0])[0].value
            # For move_variant==EXCLUDED, we require target_0 to be empty before further actions.
            # This is to prevent a piece of the board containing two types of different pieces.
            if target_is_occupied:
                # If target_0 turns out to be there, we set it to be classically OCCUPIED, and
                # the jump could not be made.
                print("Jump move not applied: target turns out to be occupied.")
                target_0.is_entangled = False
                return iter(())
            # Otherwise we set target_0 to be classically EMPTY.
            target_0.reset()
        elif self.move_variant == MoveVariant.CLASSICAL:
            if target_0.type_ != Type.EMPTY:
                # For classical moves with target_0 occupied, we flip target_0 to be empty,
                # and set its classical properties to be EMPTY.
                alpha.Flip()(target_0)
                target_0.reset()

        # Make the jump move.
        alpha.PhasedMove()(source_0, target_0)
        # Move the classical properties of the source piece to the target piece.
        target_0.reset(source_0)
        source_0.reset()
        return iter(())
>>>>>>> ab75eb3c
<|MERGE_RESOLUTION|>--- conflicted
+++ resolved
@@ -15,102 +15,97 @@
 import cirq
 from unitary import alpha
 from unitary.alpha.quantum_effect import QuantumEffect
-<<<<<<< HEAD
-from unitary.examples.quantum_chinese_chess.board import *
-=======
 from unitary.examples.quantum_chinese_chess.board import Board
->>>>>>> ab75eb3c
 from unitary.examples.quantum_chinese_chess.piece import Piece
 from unitary.examples.quantum_chinese_chess.enums import MoveType, MoveVariant, Type
 
 
 # TODO(): now the class is no longer the base class of all chess moves. Maybe convert this class
 # to a helper class to save each move (with its pop results) in a string form into move history.
-<<<<<<< HEAD
-# class Move(QuantumEffect):
-#     """The base class of all chess moves."""
+class Move(QuantumEffect):
+    """The base class of all chess moves."""
 
-#     def __init__(
-#         self,
-#         source: str,
-#         target: str,
-#         board: Board,
-#         source2: Optional[str] = None,
-#         target2: Optional[str] = None,
-#         move_type: Optional[MoveType] = None,
-#         move_variant: Optional[MoveVariant] = None,
-#     ):
-#         self.source = source
-#         self.source2 = source2
-#         self.target = target
-#         self.target2 = target2
-#         self.move_type = move_type
-#         self.move_variant = move_variant
-#         self.board = board
+    def __init__(
+        self,
+        source: str,
+        target: str,
+        board: Board,
+        source2: Optional[str] = None,
+        target2: Optional[str] = None,
+        move_type: Optional[MoveType] = None,
+        move_variant: Optional[MoveVariant] = None,
+    ):
+        self.source = source
+        self.source2 = source2
+        self.target = target
+        self.target2 = target2
+        self.move_type = move_type
+        self.move_variant = move_variant
+        self.board = board
 
-#     def __eq__(self, other):
-#         if isinstance(other, Move):
-#             return (
-#                 self.source == other.source
-#                 and self.source2 == other.source2
-#                 and self.target == other.target
-#                 and self.target2 == other.target2
-#                 and self.move_type == other.move_type
-#                 and self.move_variant == other.move_variant
-#             )
-#         return False
+    def __eq__(self, other):
+        if isinstance(other, Move):
+            return (
+                self.source == other.source
+                and self.source2 == other.source2
+                and self.target == other.target
+                and self.target2 == other.target2
+                and self.move_type == other.move_type
+                and self.move_variant == other.move_variant
+            )
+        return False
 
-#     def _verify_objects(self, *objects):
-#         # TODO(): add checks that apply to all move types
-#         return
+    def _verify_objects(self, *objects):
+        # TODO(): add checks that apply to all move types
+        return
 
-#     def effect(self, *objects):
-#         # TODO(): add effects according to move_type and move_variant
-#         return
+    def effect(self, *objects):
+        # TODO(): add effects according to move_type and move_variant
+        return
 
-#     def is_split_move(self) -> bool:
-#         return self.target2 is not None
+    def is_split_move(self) -> bool:
+        return self.target2 is not None
 
-#     def is_merge_move(self) -> bool:
-#         return self.source2 is not None
+    def is_merge_move(self) -> bool:
+        return self.source2 is not None
 
-#     def to_str(self, verbose_level: int = 1) -> str:
-#         """Constructs the string representation of the move.
-#         According to the value of verbose_level:
-#         - 1: only returns the move source(s) and target(s);
-#         - 2: additionally returns the move type and variant;
-#         - 3: additionally returns the source(s) and target(s) piece type and color.
-#         """
-#         if verbose_level < 1:
-#             return ""
+    def to_str(self, verbose_level: int = 1) -> str:
+        """Constructs the string representation of the move.
+        According to the value of verbose_level:
+        - 1: only returns the move source(s) and target(s);
+        - 2: additionally returns the move type and variant;
+        - 3: additionally returns the source(s) and target(s) piece type and color.
+        """
+        if verbose_level < 1:
+            return ""
 
-#         if self.is_split_move():
-#             move_str = [self.source + "^" + self.target + str(self.target2)]
-#         elif self.is_merge_move():
-#             move_str = [self.source + str(self.source2) + "^" + self.target]
-#         else:
-#             move_str = [self.source + self.target]
+        if self.is_split_move():
+            move_str = [self.source + "^" + self.target + str(self.target2)]
+        elif self.is_merge_move():
+            move_str = [self.source + str(self.source2) + "^" + self.target]
+        else:
+            move_str = [self.source + self.target]
 
-#         if verbose_level > 1:
-#             move_str.append(self.move_type.name)
-#             move_str.append(self.move_variant.name)
+        if verbose_level > 1:
+            move_str.append(self.move_type.name)
+            move_str.append(self.move_variant.name)
 
-#         if verbose_level > 2:
-#             source = self.board.board[self.source]
-#             target = self.board.board[self.target]
-#             move_str.append(
-#                 source.color.name
-#                 + "_"
-#                 + source.type_.name
-#                 + "->"
-#                 + target.color.name
-#                 + "_"
-#                 + target.type_.name
-#             )
-#         return ":".join(move_str)
+        if verbose_level > 2:
+            source = self.board.board[self.source]
+            target = self.board.board[self.target]
+            move_str.append(
+                source.color.name
+                + "_"
+                + source.type_.name
+                + "->"
+                + target.color.name
+                + "_"
+                + target.type_.name
+            )
+        return ":".join(move_str)
 
-#     def __str__(self):
-#         return self.to_str()
+    def __str__(self):
+        return self.to_str()
 
 
 class Jump(QuantumEffect):
@@ -120,10 +115,6 @@
     - EXCLUDED
     - BASIC
     """
-=======
-class Move(QuantumEffect):
-    """The base class of all chess moves."""
->>>>>>> ab75eb3c
 
     def __init__(
         self,
@@ -174,534 +165,6 @@
             target_0.reset()
         elif self.move_variant == MoveVariant.CLASSICAL:
             if target_0.type_ != Type.EMPTY:
-                # For classical moves with target_0 occupied, we replace the qubit of target_0 with
-                # a new ancilla, and set its classical properties to be EMPTY.
-                world.unhook(target_0)
-                target_0.reset()
-
-        # Make the jump move.
-        alpha.PhasedMove()(source_0, target_0)
-        # Move the classical properties of the source piece to the target piece.
-        target_0.reset(source_0)
-        source_0.reset()
-        return iter(())
-
-
-class SplitJump(QuantumEffect):
-    """SplitJump from source_0 to target_0 and target_1. The only accepted (default) move_variant is
-    - BASIC.
-    """
-
-    def __init__(
-        self,
-    ):
-        return
-
-    def num_dimension(self) -> Optional[int]:
-        return 2
-
-    def num_objects(self) -> Optional[int]:
-        return 3
-
-    def effect(self, *objects) -> Iterator[cirq.Operation]:
-        source_0, target_0, target_1 = objects
-        # Make the split jump.
-        source_0.is_entangled = True
-        alpha.PhasedSplit()(source_0, target_0, target_1)
-        # Pass the classical properties of the source piece to the target pieces.
-        target_0.reset(source_0)
-        target_1.reset(source_0)
-        return iter(())
-
-
-class MergeJump(QuantumEffect):
-    """MergeJump from source_0 to source_1 to target_0. The only accepted (default) move_variant is
-    - BASIC.
-    """
-
-    def __init__(
-        self,
-    ):
-        return
-
-    def num_dimension(self) -> Optional[int]:
-        return 2
-
-    def num_objects(self) -> Optional[int]:
-        return 3
-
-    def effect(self, *objects) -> Iterator[cirq.Operation]:
-        source_0, source_1, target_0 = objects
-        # Make the merge jump.
-        alpha.PhasedMove(-0.5)(source_0, target_0)
-        alpha.PhasedMove(-0.5)(source_0, target_0)
-        alpha.PhasedMove(-0.5)(source_1, target_0)
-        # Pass the classical properties of the source pieces to the target piece.
-        target_0.reset(source_0)
-        return iter(())
-
-
-class Slide(QuantumEffect):
-    """Slide from source_0 to target_0, with quantum_path_pieces_0 being the quantum pieces
-    along the path. The accepted move_variant includes
-    - CAPTURE
-    - EXCLUDED
-    - BASIC
-    """
-
-    def __init__(
-        self,
-        quantum_path_pieces_0: List[str],
-        move_variant: MoveVariant,
-    ):
-        self.quantum_path_pieces_0 = quantum_path_pieces_0
-        self.move_variant = move_variant
-
-    def num_dimension(self) -> Optional[int]:
-        return 2
-
-    def num_objects(self) -> Optional[int]:
-        return 2
-
-    def effect(self, *objects) -> Iterator[cirq.Operation]:
-        source_0, target_0 = objects
-        world = source_0.world
-        quantum_path_pieces_0 = [world[path] for path in self.quantum_path_pieces_0]
-        if self.move_variant == MoveVariant.EXCLUDED:
-            target_is_occupied = world.pop([target_0])[0].value
-            # For excluded slide, we need to measure the target piece and only make the slide when it's not there.
-            if target_is_occupied:
-                print("Slide move not applied: target turns out to be occupied.")
-                target_0.is_entangled = False
-                return iter(())
-            # If the target is measured to be empty, then we reset its classical properties to be empty.
-            target_0.reset()
-        elif self.move_variant == MoveVariant.CAPTURE:
-            could_capture = False
-            if not source_0.is_entangled and len(quantum_path_pieces_0) == 1:
-                if not world.pop(quantum_path_pieces_0)[0].value:
-                    # If the only quantum path piece turns out to be empty, we reset it to be
-                    # classically EMPTY and will do the capture later.
-                    quantum_path_pieces_0[0].reset()
-                    could_capture = True
-            else:
-                # For the case where either the source piece is entangled or there are more than
-                # one quantum path piece, we create and measure a capture ancilla to determine if
-                # the slide could be made.
-                source_0.is_entangled = True
-                capture_ancilla = world._add_ancilla(f"{source_0.name}{target_0.name}")
-                control_qubits = [source_0] + quantum_path_pieces_0
-                # We could do the slide only if source is there and all quantum path pieces
-                # are empty.
-                conditions = [1] + [0] * len(quantum_path_pieces_0)
-                alpha.quantum_if(*control_qubits).equals(*conditions).apply(
-                    alpha.Flip()
-                )(capture_ancilla)
-                # We measure the ancilla to dertermine whether the slide could be made.
-                could_capture = world.pop([capture_ancilla])[0]
-            if not could_capture:
-                # TODO(): in this case non of the path qubits are popped, i.e. the pieces are still entangled and the player
-                # could try to do this move again. Is this desired?
-                print(
-                    "Slide move not applied: either the source turns out be empty, or the path turns out to be blocked."
-                )
-                return iter(())
-            # Apply the capture.
-            # Force measure the source to be there.
-            world.force_measurement(source_0, 1)
-            source_0.is_entangled = False
-            # Target qubit is unhooked, i.e. replaced with a new ancilla with value = 0.
-            world.unhook(target_0)
-            target_0.reset()
-            alpha.PhasedMove()(source_0, target_0)
-            # Move the classical properties of the source piece to the target piece.
-            target_0.reset(source_0)
-            source_0.reset()
-            # Force measure the whole path to be empty.
-            for path_piece in quantum_path_pieces_0:
-                world.force_measurement(path_piece, 0)
-                path_piece.reset()
-            return iter(())
-        # For BASIC or EXCLUDED cases.
-        # Note that we don't need to guarantee that the source piece is there.
-        source_0.is_entangled = True
-        conditions = [0] * len(quantum_path_pieces_0)
-        # We will apply the slide only if all quantum path pieces are empty.
-        alpha.quantum_if(*quantum_path_pieces_0).equals(*conditions).apply(
-            alpha.PhasedMove()
-        )(source_0, target_0)
-        # Copy the classical properties of the source piece to the target piece.
-        target_0.reset(source_0)
-        # Note that we should not reset source_0 (to be empty) since there is a non-zero probability
-        # that the source is not moved.
-        return iter(())
-
-
-class SplitSlide(QuantumEffect):
-    """SplitSlide from source_0 to target_0 and target_1, with quantum_path_pieces_0 being the
-    quantum path pieces from source_0 to target_0, and quantum_path_pieces_1 being the quantum
-    path pieces from source_0 to target_1. The only accepted (default) move_variant is
-    - BASIC
-    """
-
-    def __init__(
-        self,
-        quantum_path_pieces_0: List[str],
-        quantum_path_pieces_1: List[str],
-    ):
-        self.quantum_path_pieces_0 = quantum_path_pieces_0
-        self.quantum_path_pieces_1 = quantum_path_pieces_1
-
-    def num_dimension(self) -> Optional[int]:
-        return 2
-
-    def num_objects(self) -> Optional[int]:
-        return 3
-
-    def effect(self, *objects) -> Iterator[cirq.Operation]:
-        source_0, target_0, target_1 = objects
-        world = source_0.world
-        # In the cases where two paths overlap, we remove the other target from the path.
-        # TODO(): maybe we don't need this check since currently we only support move_variant
-        # = BASIC, which means two target pieces are classically empty.
-        quantum_path_pieces_0 = [
-            world[path] for path in self.quantum_path_pieces_0 if path != target_1.name
-        ]
-        quantum_path_pieces_1 = [
-            world[path] for path in self.quantum_path_pieces_1 if path != target_0.name
-        ]
-        source_0.is_entangled = True
-        if len(quantum_path_pieces_0) == 0 and len(self.quantum_path_pieces_1) == 0:
-            # If both paths are empty, do split jump instead.
-            # TODO(): maybe move the above checks (if any path piece is one of the target pieces)
-            # into classify_move(). This is currently a redundant check.
-            SplitJump()(source_0, target_0, target_1)
-            return iter(())
-        # Add a new ancilla to represent whether path 0 is clear (value 1 means clear).
-        # TODO(): save ancillas for some specific scenarios.
-        path_0_clear_ancilla = world._add_ancilla(f"{source_0.name}{target_0.name}")
-        if len(quantum_path_pieces_0) == 0:
-            # If there is no quantum path piece in path 0, flip the ancilla.
-            alpha.Flip()(path_0_clear_ancilla)
-        else:
-            # Otherwise we flip the ancilla only if all quantum path pieces in path 0 are empty.
-            conditions = [0] * len(quantum_path_pieces_0)
-            alpha.quantum_if(*quantum_path_pieces_0).equals(*conditions).apply(
-                alpha.Flip()
-            )(path_0_clear_ancilla)
-
-        # Add a new ancilla to represent whether path 1 is clear (value 1 means clear).
-        path_1_clear_ancilla = world._add_ancilla(f"{source_0.name}{target_1.name}")
-        if len(quantum_path_pieces_1) == 0:
-            # If there is no quantum path piece in path 1, flip the ancilla.
-            alpha.Flip()(path_1_clear_ancilla)
-        else:
-            # Otherwise we flip the ancilla only if all quantum path pieces in path 1 are empty.
-            conditions = [0] * len(quantum_path_pieces_1)
-            alpha.quantum_if(*quantum_path_pieces_1).equals(*conditions).apply(
-                alpha.Flip()
-            )(path_1_clear_ancilla)
-
-        # We do the normal split if both paths are clear.
-        alpha.quantum_if(path_0_clear_ancilla, path_1_clear_ancilla).equals(1, 1).apply(
-            alpha.PhasedMove(0.5)
-        )(source_0, target_0)
-        alpha.quantum_if(path_0_clear_ancilla, path_1_clear_ancilla).equals(1, 1).apply(
-            alpha.PhasedMove()
-        )(source_0, target_1)
-
-        # Else if only path 0 is clear, we ISWAP source_0 and target_0.
-        alpha.quantum_if(path_0_clear_ancilla, path_1_clear_ancilla).equals(1, 0).apply(
-            alpha.PhasedMove()
-        )(source_0, target_0)
-
-        # Else if only path 1 is clear, we ISWAP source_0 and target_1.
-        alpha.quantum_if(path_0_clear_ancilla, path_1_clear_ancilla).equals(0, 1).apply(
-            alpha.PhasedMove()
-        )(source_0, target_1)
-
-        # TODO(): Do we need to zero-out, i.e. reverse those ancillas?
-
-        # Pass the classical properties of the source piece to the target pieces.
-        target_0.reset(source_0)
-        target_1.reset(source_0)
-        # Note that we should not reset source_0 (to be empty) here since either slide arm could have
-        # entangled piece in the path which results in a non-zero probability that the source is not moved.
-        return iter(())
-
-
-class MergeSlide(QuantumEffect):
-    """MergeSlide from source_0 and source_1 to target_0, with quantum_path_pieces_0 being the
-    quantum path pieces from source_0 to target_0, and quantum_path_pieces_1 being the quantum
-    path pieces from source_1 to target_0. The only accepted (default) move_variant is
-    - BASIC
-    """
-
-    def __init__(
-        self,
-        quantum_path_pieces_0: List[str],
-        quantum_path_pieces_1: List[str],
-    ):
-        self.quantum_path_pieces_0 = quantum_path_pieces_0
-        self.quantum_path_pieces_1 = quantum_path_pieces_1
-
-    def num_dimension(self) -> Optional[int]:
-        return 2
-
-    def num_objects(self) -> Optional[int]:
-        return 3
-
-    def effect(self, *objects) -> Iterator[cirq.Operation]:
-        source_0, source_1, target_0 = objects
-        world = source_0.world
-        quantum_path_pieces_0 = [
-            world[path] for path in self.quantum_path_pieces_0 if path != source_1.name
-        ]
-        quantum_path_pieces_1 = [
-            world[path] for path in self.quantum_path_pieces_1 if path != source_0.name
-        ]
-        target_0.is_entangled = True
-        if len(quantum_path_pieces_0) == 0 and len(self.quantum_path_pieces_1) == 0:
-            # If both paths are empty, do merge jump instead.
-            # TODO(): maybe move the above checks (if any path piece is one of the source pieces)
-            # into classify_move().
-            MergeJump()(source_0, source_1, target_0)
-            return iter(())
-
-        # TODO(): save ancillas for some specific scenarios.
-        # Add a new ancilla to represent whether path 0 is clear (value 1 means clear).
-        path_0_clear_ancilla = world._add_ancilla(f"{source_0.name}{target_0.name}")
-        path_0_conditions = [0] * len(quantum_path_pieces_0)
-        # We flip the ancilla (to have value 1) only if all path pieces in path 0 are empty.
-        alpha.quantum_if(*quantum_path_pieces_0).equals(*path_0_conditions).apply(
-            alpha.Flip()
-        )(path_0_clear_ancilla)
-
-        # Add a new ancilla to represent whether path 1 is clear (value 1 means clear).
-        path_1_clear_ancilla = world._add_ancilla(f"{source_1.name}{target_0.name}")
-        path_1_conditions = [0] * len(quantum_path_pieces_1)
-        # We flip the ancilla (to have value 1) only if all path pieces in path 1 are empty.
-        alpha.quantum_if(*quantum_path_pieces_1).equals(*path_1_conditions).apply(
-            alpha.Flip()
-        )(path_1_clear_ancilla)
-
-        # We do the normal merge if both paths are clear.
-        alpha.quantum_if(path_0_clear_ancilla, path_1_clear_ancilla).equals(1, 1).apply(
-            alpha.PhasedMove(-1.0)
-        )(source_0, target_0)
-        alpha.quantum_if(path_0_clear_ancilla, path_1_clear_ancilla).equals(1, 1).apply(
-            alpha.PhasedMove(-0.5)
-        )(source_1, target_0)
-
-        # Else if only path 0 is clear, we ISWAP source_0 and target_0.
-        alpha.quantum_if(path_0_clear_ancilla, path_1_clear_ancilla).equals(1, 0).apply(
-            alpha.PhasedMove(-1.0)
-        )(source_0, target_0)
-
-        # Else if only path 1 is clear, we ISWAP source_1 and target_0.
-        alpha.quantum_if(path_0_clear_ancilla, path_1_clear_ancilla).equals(0, 1).apply(
-            alpha.PhasedMove(-1.0)
-        )(source_1, target_0)
-
-        # TODO(): Do we need to zero-out, i.e. reverse those ancillas?
-        # Pass the classical properties of the source pieces to the target piece.
-        target_0.reset(source_0)
-        # Note that we should not reset source_0 or source_1 (to be empty) here since either slide arm could have
-        # entangled piece in the path which results in a non-zero probability that the source is not moved.
-        return iter(())
-
-<<<<<<< HEAD
-
-class CannonFire(QuantumEffect):
-    """CannonFire from source_0 to target_0, with classical_path_pieces_0 being the classical path pieces
-    along the path, and quantum_path_pieces_0 being the quantum path pieces along the path.
-    The only accepted (default) move_variant is
-    - CAPTURE.
-=======
-    def __str__(self):
-        return self.to_str()
-
-
-class Jump(QuantumEffect):
-    """Jump from source_0 to target_0. The accepted move_variant includes
-    - CLASSICAL (where all classical moves will be handled here)
-    - CAPTURE
-    - EXCLUDED
-    - BASIC
->>>>>>> ab75eb3c
-    """
-
-    def __init__(
-        self,
-<<<<<<< HEAD
-        classical_path_pieces_0: List[str],
-        quantum_path_pieces_0: List[str],
-    ):
-        self.classical_path_pieces_0 = classical_path_pieces_0
-        self.quantum_path_pieces_0 = quantum_path_pieces_0
-=======
-        move_variant: MoveVariant,
-    ):
-        self.move_variant = move_variant
->>>>>>> ab75eb3c
-
-    def num_dimension(self) -> Optional[int]:
-        return 2
-
-    def num_objects(self) -> Optional[int]:
-        return 2
-
-    def effect(self, *objects) -> Iterator[cirq.Operation]:
-<<<<<<< HEAD
-        source_0, target_0 = objects
-        world = source_0.world
-        quantum_path_pieces_0 = [world[path] for path in self.quantum_path_pieces_0]
-        # Source has to be there to fire.
-        if source_0.is_entangled and not world.pop([source_0])[0].value:
-            source_0.reset()
-            print("Cannonn fire not applied: source turns out to be empty.")
-            return iter(())
-        source_0.is_entangled = False
-        # Target has to be there to fire.
-        if target_0.is_entangled and not world.pop([target_0])[0].value:
-            target_0.reset()
-            print("Cannonn fire not applied: target turns out to be empty.")
-            return iter(())
-        target_0.is_entangled = False
-        if len(self.classical_path_pieces_0) == 1:
-            # In the case where there already is a classical cannon platform, the cannon could
-            # fire and capture only if quantum_path_pieces_0 are all empty.
-            could_capture = False
-            if len(quantum_path_pieces_0) == 1:
-                # Consider this special case to save an ancilla.
-                # When there is 1 classical path piece and 1 quantum path piece, The cannon
-                # could fire only if the quantum path piece is empty.
-                if not world.pop(quantum_path_pieces_0)[0].value:
-                    quantum_path_pieces_0[0].reset()
-                    could_capture = True
-            else:
-                # We add a new ancilla to indicate whether the capture could happen (value 1 means it could).
-                capture_ancilla = world._add_ancilla(f"{source_0.name}{target_0.name}")
-                control_objects = [source_0] + quantum_path_pieces_0
-                conditions = [1] + [0] * len(quantum_path_pieces_0)
-                # We flip the ancilla only if the source is there and all quantum path pieces are empty,
-                alpha.quantum_if(*control_objects).equals(*conditions).apply(
-                    alpha.Flip()
-                )(capture_ancilla)
-                # We measure this ancilla to determine if the cannon fire could be made.
-                could_capture = world.pop([capture_ancilla])[0]
-            if not could_capture:
-                # TODO(): in this case non of the path qubits are popped, i.e. the pieces are still entangled and the player
-                # could try to do this move again. Is this desired?
-                print("Cannon fire not applied: tthe path turns out to be blocked.")
-                return iter(())
-            # Apply the capture.
-            # Quantumly reset the target.
-            world.unhook(target_0)
-            # Classically reset the target.
-            target_0.reset()
-            alpha.PhasedMove()(source_0, target_0)
-            # Move the classical properties of the source piece to the target piece.
-            target_0.reset(source_0)
-            source_0.reset()
-            # Force measure all quantum_path_pieces_0 to be empty.
-            for path_piece in quantum_path_pieces_0:
-                if path_piece.is_entangled:
-                    # We check if the piece is entangled since in the case len(quantum_path_pieces_0) == 1
-                    # the force_measurement has already been made.
-                    world.force_measurement(path_piece, 0)
-                    path_piece.reset()
-            return iter(())
-        else:
-            # In the case where there are no classical path piece but only quantum
-            # path piece(s), the cannon could fire and capture only if there is exactly
-            # one quantum path piece being occupied.
-            could_capture = False
-            # TODO(): think a more efficient way of implementing this case.
-            # We loop over all quantum path pieces and check if it could be the only
-            # occupied piece. The fire could be made if it does, otherwise not.
-            for index, expect_occupied_path_piece in enumerate(quantum_path_pieces_0):
-                # TODO(): consider specific cases to save the ancilla.
-                # Add a new ancilla to indicate whether the fire could be made (value = 1 means it could).
-                capture_ancilla = world._add_ancilla(
-                    f"{expect_occupied_path_piece.name}"
-                )
-                # All other path pieces are expected to be empty to make the fire happen.
-                expect_empty_pieces = [
-                    piece
-                    for piece in quantum_path_pieces_0
-                    if piece.name != expect_occupied_path_piece.name
-                ]
-                control_qubits = [
-                    source_0,
-                    expect_occupied_path_piece,
-                ] + expect_empty_pieces
-                conditions = [1, 1] + [0] * len(expect_empty_pieces)
-                # We flip the ancilla only if source is there, expect_occupied_path_piece is there,
-                # and all other path pieces are empty.
-                alpha.quantum_if(*control_qubits).equals(*conditions).apply(
-                    alpha.Flip()
-                )(capture_ancilla)
-                # We measure the ancilla to determine if the fire could be made.
-                could_capture = world.pop([capture_ancilla])[0]
-                if could_capture:
-                    # Apply the capture.
-                    world.unhook(target_0)
-                    target_0.reset()
-                    alpha.PhasedMove()(source_0, target_0)
-                    # Move the classical properties of the source piece to the target piece.
-                    target_0.reset(source_0)
-                    source_0.reset()
-                    # Force measure all expect_empty_pieces to be empty.
-                    for empty_path_piece in expect_empty_pieces:
-                        world.force_measurement(empty_path_piece, 0)
-                        empty_path_piece.reset()
-                    # Force measure the current expect_occupied_path_piece to be occupied.
-                    world.force_measurement(expect_occupied_path_piece, 1)
-                    expect_occupied_path_piece.is_entangled = False
-                    return iter(())
-            # Reaching the end of the for loop means the fire could not be made.
-            print(
-                "Cannon fire not applied: there turns out to be (!=1) occupied path pieces."
-            )
-            return iter(())
-=======
-        # TODO(): currently pawn capture is the same as jump capture, while in quantum chess it's different,
-        # i.e. pawn would move only if the target is there, i.e. CNOT(t, s), and an entanglement could be
-        # created. This could be a general game setting, i.e. we could allow players to choose if they
-        # want the source piece to move (in case of capture) if the target piece is not there.
-        source_0, target_0 = objects
-        world = source_0.world
-        if self.move_variant == MoveVariant.CAPTURE:
-            # We peek and force measure source_0.
-            source_is_occupied = world.pop([source_0])[0].value
-            # For move_variant==CAPTURE, we require source_0 to be occupied before further actions.
-            # This is to prevent a piece of the board containing two types of different pieces.
-            if not source_is_occupied:
-                # If source_0 turns out to be not there, we set it to be EMPTY, and the jump
-                # could not be made.
-                source_0.reset()
-                print("Jump move not applied: source turns out to be empty.")
-                return iter(())
-            source_0.is_entangled = False
-            # We replace the qubit of target_0 with a new ancilla, and set its classical properties to be EMPTY.
-            world.unhook(target_0)
-            target_0.reset()
-        elif self.move_variant == MoveVariant.EXCLUDED:
-            # We peek and force measure target_0.
-            target_is_occupied = world.pop([target_0])[0].value
-            # For move_variant==EXCLUDED, we require target_0 to be empty before further actions.
-            # This is to prevent a piece of the board containing two types of different pieces.
-            if target_is_occupied:
-                # If target_0 turns out to be there, we set it to be classically OCCUPIED, and
-                # the jump could not be made.
-                print("Jump move not applied: target turns out to be occupied.")
-                target_0.is_entangled = False
-                return iter(())
-            # Otherwise we set target_0 to be classically EMPTY.
-            target_0.reset()
-        elif self.move_variant == MoveVariant.CLASSICAL:
-            if target_0.type_ != Type.EMPTY:
                 # For classical moves with target_0 occupied, we flip target_0 to be empty,
                 # and set its classical properties to be EMPTY.
                 alpha.Flip()(target_0)
@@ -712,5 +175,4 @@
         # Move the classical properties of the source piece to the target piece.
         target_0.reset(source_0)
         source_0.reset()
-        return iter(())
->>>>>>> ab75eb3c
+        return iter(())