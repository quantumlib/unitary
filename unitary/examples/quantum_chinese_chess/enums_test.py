--- conflicted
+++ resolved
@@ -13,8 +13,6 @@
 # limitations under the License.
 from unitary.examples.quantum_chinese_chess.enums import Piece, Language
 
-<<<<<<< HEAD
-
 def test_piece_type_of():
     assert Piece.type_of("s") == Piece.Type.SOLDIER
     assert Piece.type_of("S") == Piece.Type.SOLDIER
@@ -23,25 +21,7 @@
     assert Piece.type_of(".") == Piece.Type.EMPTY
     assert Piece.type_of("b") == None
 
-=======
-
-def test_piece():
-    assert Piece.type_of("s") == Piece.SOLDIER
-    assert Piece.type_of("S") == Piece.SOLDIER
-    assert Piece.type_of("g") == Piece.GENERAL
-    assert Piece.type_of("G") == Piece.GENERAL
-    assert Piece.type_of(".") == Piece.EMPTY
-    assert Piece.type_of("b") == None
-
-    assert Piece.CANNON.red_symbol() == "C"
-    assert Piece.CANNON.black_symbol() == "c"
-    assert Piece.HORSE.red_symbol() == "H"
-    assert Piece.HORSE.black_symbol() == "h"
-
-    assert Piece.type_of("r").red_symbol() == "R"
-    assert Piece.type_of("a").red_symbol() == "A"
->>>>>>> 82b82a8c
-
+    
 def test_piece_symbol():
     p0 = Piece(Piece.Type.CANNON, Piece.Color.RED)
     assert p0.red_symbol() == "C"
