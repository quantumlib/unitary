--- conflicted
+++ resolved
@@ -19,32 +19,9 @@
     Color,
     Type,
     Language,
-    MoveVariant,
 )
 from unitary.examples.quantum_chinese_chess.piece import Piece
-from unitary.examples.quantum_chinese_chess.move import *
 
-reset = "\033[0m"
-bold = "\033[01m"
-dim = "\033[02m"
-negative = "\033[03m"
-underline = "\033[04m"
-blink = "\033[05m"
-reverse = "\033[07m"
-invisible = "\033[08m"
-strikethrough = "\033[09m"
-
-# background
-grey = "\033[47m"
-
-# foreground
-black = "\033[30m"
-red = "\033[31m"
-green = "\033[32m"
-lightred = "\033[91m"
-lightgreen = "\033[92m"
-lightgrey = "\033[37m"
-darkgrey = "\033[90m"
 
 # The default initial state of the game.
 _INITIAL_FEN = "RHEAKAEHR/9/1C5C1/P1P1P1P1P/9/9/p1p1p1p1p/1c5c1/9/rheakaehr w---1"
@@ -104,40 +81,6 @@
         # TODO(): maybe add check to make sure the input fen itself is correct.
         return cls(board, current_player, king_locations)
 
-<<<<<<< HEAD
-    # TODO(): print players' names in their corresponding side of the board.
-    def to_str(
-        self,
-        probabilities: List[float] = None,
-        print_probabilities=True,
-        peek_result: List[int] = None,
-        sublime_terminus=False,
-    ):
-        def add_piece_symbol(board_string: str, piece: Piece):
-            if peek_result is None and piece.is_entangled:
-                # dim works on mac terminal and gLinux terminal,
-                # but not on sublime terminus
-                if not sublime_terminus:
-                    board_string += dim
-                if piece.color == Color.RED:
-                    board_string += lightred
-                else:
-                    board_string += lightgrey
-            else:
-                # bold works on mac terminal and gLinux terminal,
-                # but not on sublime terminus
-                if not sublime_terminus:
-                    board_string += bold
-                if piece.color == Color.RED:
-                    board_string += red
-                else:
-                    pass
-            if (
-                peek_result is None
-                or piece.type_ == Type.EMPTY
-                or peek_result[index] == 1
-            ):
-=======
     def __str__(self):
         num_rows = 10
         board_string = ["\n "]
@@ -150,98 +93,35 @@
             board_string.append(f"{row} ")
             for col in "abcdefghi":
                 piece = self.board[f"{col}{row}"]
->>>>>>> ab75eb3c
                 board_string += piece.symbol(self.lang)
-            elif piece.is_entangled and peek_result[index] == 0:
-                board_string += Type.symbol(Type.EMPTY, Color.NA, self.lang)
-            board_string += reset
-
-        num_rows = 10
-        if print_probabilities and probabilities is None:
-            probabilities = self.board.get_binary_probabilities()
-
+                if self.lang == Language.EN:
+                    board_string.append(" ")
+            # Print the row index on the right.
+            board_string.append(f" {row}\n")
+        board_string.append(" ")
+        # Print the bottom line of col letters.
+        for col in "abcdefghi":
+            board_string.append(f" {col}")
+        board_string.append("\n")
         if self.lang == Language.EN:
-            board_string = ["\n   "]
-            # Print the top line of col letters.
-            board_string += grey
-            board_string += black
-            for col in "abcdefghi":
-                board_string.append(f" {col}  ")
-            board_string += "\b" + reset + " \n"
-            for row in range(num_rows):
-                # Print the row index on the left.
-                board_string.append(f"{row}   ")
-                for col in "abcdefghi":
-                    piece = self.board[f"{col}{row}"]
-                    add_piece_symbol(board_string, piece)
-                    if col != "i":
-                        board_string.append("   ")
-                    board_string += reset
-                # Print the row index on the right.
-                board_string += f"  {row}" + reset + "\n"
-                # Print the sampled prob. of the pieces in the above row.
-                if print_probabilities:
-                    board_string += "   "
-                    board_string += grey
-                    board_string += black
-                    for i in range(row * 9, (row + 1) * 9):
-                        board_string.append("{:.1f} ".format(probabilities[i]))
-                    board_string += "\b" + reset + " \n"
-            board_string.append("   ")
-            # Print the bottom line of col letters.
-            board_string += grey
-            board_string += black
-            for col in "abcdefghi":
-                board_string.append(f" {col}  ")
-            board_string += "\b" + reset + " \n"
             return "".join(board_string)
-        else:
-            f_space = "\N{IDEOGRAPHIC SPACE}"
-            f_a = ord("\N{FULLWIDTH LATIN SMALL LETTER A}")
-            board_string = ["\n" + f_space + " "]
-            # Print the top line of col letters.
-            board_string += grey
-            board_string += black
-            for col in range(f_a, f_a + 9):
-                board_string.append(f"{chr(col)}")
-                if col != f_a + 8:
-                    board_string += f_space * 2
-            board_string += " \n" + reset
-            for row in range(num_rows):
-                # Print the row index on the left.
-                board_string.append(f"{row}" + f_space)
-                for col in "abcdefghi":
-                    piece = self.board[f"{col}{row}"]
-                    add_piece_symbol(board_string, piece)
-                    if col != "i":
-                        board_string.append(f_space * 2)
-                # Print the row index on the right.
-                board_string += f_space * 2 + f"{row}\n"
-                # Print the sampled prob. of the pieces in the above row.
-                if print_probabilities:
-                    board_string += f_space + " "
-                    board_string += grey
-                    board_string += black
-                    for i in range(row * 9, (row + 1) * 9):
-                        if not sublime_terminus:
-                            # space + f_space works for mac terminal and gLinux terminal.
-                            board_string.append(
-                                "{:.1f} ".format(probabilities[i]) + f_space
-                            )
-                        else:
-                            # space + space works for sublime terminus.
-                            board_string.append("{:.1f}  ".format(probabilities[i]))
-                    board_string += "\b" + reset + f_space + "\n"
-            # Print the bottom line of col letters.
-            board_string.append(f_space + " ")
-            board_string += grey
-            board_string += black
-            for col in range(f_a, f_a + 9):
-                board_string.append(f"{chr(col)}")
-                if col != f_a + 8:
-                    board_string += f_space * 2
-            board_string += " " + reset
-            return "".join(board_string)
+        # We need to turn letters into their full-width counterparts to align
+        # a mix of letters + Chinese characters.
+        chars = "".join(chr(c) for c in range(ord(" "), ord("z")))
+        full_width_chars = "\N{IDEOGRAPHIC SPACE}" + "".join(
+            chr(c)
+            for c in range(
+                ord("\N{FULLWIDTH EXCLAMATION MARK}"),
+                ord("\N{FULLWIDTH LATIN SMALL LETTER Z}"),
+            )
+        )
+        translation = str.maketrans(chars, full_width_chars)
+        return (
+            "".join(board_string)
+            .replace(" ", "")
+            .replace("abcdefghi", " abcdefghi")
+            .translate(translation)
+        )
 
     def path_pieces(self, source: str, target: str) -> Tuple[List[str], List[str]]:
         """Returns the nonempty classical and quantum pieces from source to target (excluded)."""
@@ -303,35 +183,6 @@
         if len(quantum_pieces) == 0:
             # If there are no pieces between two KINGs, the check successes. Game ends.
             return True
-<<<<<<< HEAD
-        # When there are quantum pieces in between, the check successes (and game ends)
-        # if there are at lease one occupied path piece.
-        capture_ancilla = self.board._add_ancilla("flying_general_check")
-        control_objects = [self.board[path] for path in quantum_pieces]
-        conditions = [0] * len(control_objects)
-        alpha.quantum_if(*control_objects).equals(*conditions).apply(alpha.Flip())(
-            capture_ancilla
-        )
-        could_capture = self.board.pop([capture_ancilla])[0]
-        if could_capture:
-            # Force measure all path pieces to be empty.
-            for path_piece in control_objects:
-                self.board.force_measurement(path_piece, 0)
-                path_piece.reset()
-
-            # Let the general/king fly, i.e. the opposite king will capture the current king.
-            current_king = self.board[self.king_locations[self.current_player]]
-            oppsite_king = self.board[self.king_locations[1 - self.current_player]]
-            Jump(MoveVariant.CLASSICAL)(oppsite_king, current_king)
-            print("==== FLYING GENERAL ! ====")
-            return True
-        else:
-            # TODO(): we are leaving the path pieces unchanged in entangled state. Maybe
-            # better to force measure them? One option is to randomly chosing one path piece
-            # and force measure it to be occupied.
-            print("==== General not flies yet ! ====")
-            return False
-=======
         # TODO(): add check when there are quantum pieces in between.
 
     def sample(self, repetitions: int) -> List[int]:
@@ -344,5 +195,4 @@
             int("0b" + "".join([str(i) for i in sample[::-1]]), base=2)
             for sample in samples
         ]
-        return samples
->>>>>>> ab75eb3c
+        return samples