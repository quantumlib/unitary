# Copyright 2023 The Unitary Authors
#
# Licensed under the Apache License, Version 2.0 (the "License");
# you may not use this file except in compliance with the License.
# You may obtain a copy of the License at
#
#     https://www.apache.org/licenses/LICENSE-2.0
#
# Unless required by applicable law or agreed to in writing, software
# distributed under the License is distributed on an "AS IS" BASIS,
# WITHOUT WARRANTIES OR CONDITIONS OF ANY KIND, either express or implied.
# See the License for the specific language governing permissions and
# limitations under the License.
from typing import Tuple, List
from unitary.examples.quantum_chinese_chess.board import Board
from unitary.examples.quantum_chinese_chess.enums import (
    Language,
    GameState,
    Type,
    Color,
    MoveType,
    MoveVariant,
)
<<<<<<< HEAD
from unitary.examples.quantum_chinese_chess.move import (
    Jump,
    Slide,
    SplitJump,
    SplitSlide,
    MergeJump,
    MergeSlide,
    CannonFire,
)
=======
from unitary.examples.quantum_chinese_chess.move import Jump
>>>>>>> ab75eb3c
import readline

# List of accepable commands.
_HELP_TEXT = """
    Each location on the board is represented by two characters [abcdefghi][0-9], i.e. from a0 to i9. You may input (s=source, t=target)
    - s1t1 to do a slide move, e.g. "a1a4"; 
    - s1^t1t2 to do a split move, e.g. "a1^b1a2";
    - s1s2^t1 to do a merge move, e.g. "b1a2^a1";
    Other commands:
    - "exit" to quit
    - "help": to see this message again
"""

_WELCOME_MESSAGE = """
        Welcome to Quantum Chinese Chess!
"""


class QuantumChineseChess:
    """A class that implements Quantum Chinese Chess using the unitary API."""

    def print_welcome(self) -> None:
        """Prints the welcome message. Gets board language and players' name."""
        print(_WELCOME_MESSAGE)
        print(_HELP_TEXT)
        # TODO(): add the whole set of Chinese interface support.
        lang = input(
            "Switch to Chinese board characters? (y/n) (default to be English)  "
        )
        if lang.lower() == "y":
            self.lang = Language.ZH
        else:
            self.lang = Language.EN
        name_0 = input("Player 0's name (default to be Player_0):  ")
        self.players_name.append("Player_0" if len(name_0) == 0 else name_0)
        name_1 = input("Player 1's name (default to be Player_1):  ")
        self.players_name.append("Player_1" if len(name_1) == 0 else name_1)

    def __init__(self):
        self.players_name = []
        self.print_welcome()
        self.board = Board.from_fen()
        self.board.set_language(self.lang)
        print(self.board.to_str())
        self.game_state = GameState.CONTINUES
        self.current_player = self.board.current_player
        self.debug_level = 3
        # This variable is used to save the length of current effect history before each move is made,
        # so that if we later undo we know how many effects we need to pop out.
        self.effect_history_length = []
        # This variable is used to save the classical properties of the whole board before each move is
        # made, so that if we later undo we could recover the earlier classical state.
        self.classical_properties_history = []

    @staticmethod
    def parse_input_string(str_to_parse: str) -> Tuple[List[str], List[str]]:
        """Check if the input string could be turned into a valid move.
        Returns the sources and targets if it is valid.
        The input needs to be:
            - s1t1 for slide/jump move; or
            - s1^t1t2 for split moves; or
            - s1s2^t1 for merge moves.
        Examples:
           'a1a2'
           'b1^a3c3'
           'a3b1^c3'
        """
        sources = None
        targets = None

        if "^" in str_to_parse:
            sources_str, targets_str = str_to_parse.split("^", maxsplit=1)
            # The only two allowed cases here are s1^t1t2 and s1s2^t1.
            if (
                str_to_parse.count("^") > 1
                or len(str_to_parse) != 7
                or len(sources_str) not in [2, 4]
            ):
                raise ValueError(f"Invalid sources/targets string {str_to_parse}.")
            sources = [sources_str[i : i + 2] for i in range(0, len(sources_str), 2)]
            targets = [targets_str[i : i + 2] for i in range(0, len(targets_str), 2)]
            if len(sources) == 2:
                if sources[0] == sources[1]:
                    raise ValueError("Two sources should not be the same.")
            elif targets[0] == targets[1]:
                raise ValueError("Two targets should not be the same.")
        else:
            # The only allowed case here is s1t1.
            if len(str_to_parse) != 4:
                raise ValueError(f"Invalid sources/targets string {str_to_parse}.")
            sources = [str_to_parse[0:2]]
            targets = [str_to_parse[2:4]]
            if sources[0] == targets[0]:
                raise ValueError("Source and target should not be the same.")

        # Make sure all the locations are valid.
        for location in sources + targets:
            if location[0].lower() not in "abcdefghi" or not location[1].isdigit():
                raise ValueError(
                    f"Invalid location string. Make sure they are from a0 to i9."
                )
        return sources, targets

<<<<<<< HEAD
=======
    @classmethod
    def _is_in_palace(self, color: Color, x: int, y: int) -> bool:
        """Check if the given location is within palace. This check will be applied to all KING ans ADVISOR moves."""
        return (
            x <= ord("f")
            and x >= ord("d")
            and ((color == Color.RED and y <= 2) or (color == Color.BLACK and y >= 7))
        )

>>>>>>> ab75eb3c
    def check_classical_rule(
        self, source: str, target: str, classical_path_pieces: List[str]
    ) -> None:
        """Check if the proposed move satisfies classical rules, and raises ValueError if not."""
        source_piece = self.board.board[source]
        target_piece = self.board.board[target]
        # Check if the move is blocked by classical path piece.
        if len(classical_path_pieces) > 0 and source_piece.type_ != Type.CANNON:
            # The path is blocked by classical pieces.
            raise ValueError("The path is blocked.")

        # Check if the target has classical piece of the same color.
        if not target_piece.is_entangled and source_piece.color == target_piece.color:
            raise ValueError(
                "The target place has classical piece with the same color."
            )

        # Check if the move violates any classical rule.
        x0 = ord(source[0])
        x1 = ord(target[0])
        dx = x1 - x0
        y0 = int(source[1])
        y1 = int(target[1])
        dy = y1 - y0

        if source_piece.type_ == Type.ROOK:
            if dx != 0 and dy != 0:
                raise ValueError("ROOK cannot move like this.")
        elif source_piece.type_ == Type.HORSE:
            if not ((abs(dx) == 2 and abs(dy) == 1) or (abs(dx) == 1 and abs(dy) == 2)):
                raise ValueError("HORSE cannot move like this.")
        elif source_piece.type_ == Type.ELEPHANT:
            if not (abs(dx) == 2 and abs(dy) == 2):
                raise ValueError("ELEPHANT cannot move like this.")
            if (source_piece.color == Color.RED and y1 > 4) or (
                source_piece.color == Color.BLACK and y1 < 5
            ):
                raise ValueError(
                    "ELEPHANT cannot cross the river (i.e. the middle line)."
                )
        elif source_piece.type_ == Type.ADVISOR:
            if not (abs(dx) == 1 and abs(dy) == 1):
                raise ValueError("ADVISOR cannot move like this.")
            if (
                x1 > ord("f")
                or x1 < ord("d")
                or (source_piece.color == Color.RED and y1 < 7)
                or (source_piece.color == Color.BLACK and y1 > 2)
            ):
                raise ValueError("ADVISOR cannot leave the palace.")
        elif source_piece.type_ == Type.KING:
            if abs(dx) + abs(dy) != 1:
                raise ValueError("KING cannot move like this.")
            if (
                x1 > ord("f")
                or x1 < ord("d")
                or (source_piece.color == Color.RED and y1 < 7)
                or (source_piece.color == Color.BLACK and y1 > 2)
            ):
                raise ValueError("KING cannot leave the palace.")
        elif source_piece.type_ == Type.CANNON:
            if dx != 0 and dy != 0:
                raise ValueError("CANNON cannot move like this.")
            if len(classical_path_pieces) > 0:
                if len(classical_path_pieces) > 1:
                    # Invalid cannon move, since there could only be at most one classical piece between
                    # the source (i.e. the cannon) and the target.
                    raise ValueError("CANNON cannot fire like this.")
                elif source_piece.color == target_piece.color:
                    raise ValueError("CANNON cannot fire to a piece with same color.")
                elif target_piece.color == Color.NA:
                    raise ValueError("CANNON cannot fire to an empty piece.")
        elif source_piece.type_ == Type.PAWN:
            if abs(dx) + abs(dy) != 1:
                raise ValueError("PAWN cannot move like this.")
            if source_piece.color == Color.RED:
                if dy == -1:
                    raise ValueError("PAWN can not move backward.")
                if y0 <= 4 and dy != 1:
                    raise ValueError(
                        "PAWN can only go forward before crossing the river (i.e. the middle line)."
                    )
            else:
                if dy == 1:
                    raise ValueError("PAWN can not move backward.")
                if y0 > 4 and dy != -1:
                    raise ValueError(
                        "PAWN can only go forward before crossing the river (i.e. the middle line)."
                    )

    def classify_move(
        self,
        sources: List[str],
        targets: List[str],
        classical_path_pieces_0: List[str],
        quantum_path_pieces_0: List[str],
        classical_path_pieces_1: List[str],
        quantum_path_pieces_1: List[str],
    ) -> Tuple[MoveType, MoveVariant]:
<<<<<<< HEAD
        """Determines the MoveType and MoveVariant."""
=======
        """Determines and returns the MoveType and MoveVariant. This function assumes that check_classical_rule()
        has been called before this.

        Args:
            sources: the list of names of the source pieces
            targets: the list of names of the target pieces
            classical_path_pieces_0: the list of names of classical pieces from source_0 to target_0 (excluded)
            quantum_path_pieces_0: the list of names of quantum pieces from source_0 to target_0 (excluded)
            classical_path_pieces_1: the list of names of classical pieces from source_0 to target_1 (for split)
                                     or from source_1 to target_0 (for merge) (excluded)
            quantum_path_pieces_1: the list of names of quantum pieces from source_0 to target_1 (for split) or
                                     from source_1 to target_0 (for merge) (excluded)
        """
>>>>>>> ab75eb3c
        move_type = MoveType.UNSPECIFIED
        move_variant = MoveVariant.UNSPECIFIED

        source = self.board.board[sources[0]]
        target = self.board.board[targets[0]]

        if len(sources) == 1 and len(targets) == 1:
            if len(quantum_path_pieces_0) == 0:
                if (
                    len(classical_path_pieces_0) == 0
                    and source.type_ == Type.CANNON
                    and target.color.value == 1 - source.color.value
                ):
                    raise ValueError(
                        "CANNON could not fire/capture without a cannon platform."
                    )
                if not source.is_entangled and not target.is_entangled:
<<<<<<< HEAD
=======
                    # This handles all classical cases, where no quantum piece is envolved.
                    # We don't need to further classify MoveVariant types since all classical cases
                    # will be handled in a similar way.
>>>>>>> ab75eb3c
                    return MoveType.CLASSICAL, MoveVariant.CLASSICAL
                else:
                    move_type = MoveType.JUMP
            else:
                move_type = MoveType.SLIDE

            if (
                source.type_ == Type.CANNON
                and (
                    len(classical_path_pieces_0) == 1 or len(quantum_path_pieces_0) > 0
                )
                and target.color.value == 1 - source.color.value
            ):
                # By this time the classical cannon fire has been identified as CLASSICAL JUMP.
                return MoveType.CANNON_FIRE, MoveVariant.CAPTURE
            # Determine MoveVariant.
            if target.color == Color.NA:
                move_variant = MoveVariant.BASIC
            # TODO(): such move could be a merge. Take care of such cases later.
            elif target.color == source.color:
                move_variant = MoveVariant.EXCLUDED
            else:
                move_variant = MoveVariant.CAPTURE

        elif len(sources) == 2:
            source_1 = self.board.board[sources[1]]
            if not source.is_entangled or not source_1.is_entangled:
                raise ValueError(
                    "Both sources need to be in quantum state in order to merge."
                )
            # TODO(): Currently we don't support merge + excluded/capture, or cannon_merge_fire + capture. Maybe add support later.
            if len(classical_path_pieces_0) > 0 or len(classical_path_pieces_1) > 0:
                raise ValueError("Currently CANNON could not merge while fire.")
            if target.type_ != Type.EMPTY:
                raise ValueError("Currently we could only merge into an empty piece.")
            if len(quantum_path_pieces_0) == 0 and len(quantum_path_pieces_1) == 0:
                move_type = MoveType.MERGE_JUMP
            else:
                move_type = MoveType.MERGE_SLIDE
            move_variant = MoveVariant.BASIC

        elif len(targets) == 2:
            target_1 = self.board.board[targets[1]]
            # TODO(): Currently we don't support split + excluded/capture, or cannon_split_fire + capture. Maybee add support later.
            if len(classical_path_pieces_0) > 0 or len(classical_path_pieces_1) > 0:
                raise ValueError("Currently CANNON could not split while fire.")
            if target.type_ != Type.EMPTY or target_1.type_ != Type.EMPTY:
                raise ValueError("Currently we could only split into empty pieces.")
            if source.type_ == Type.KING:
                # TODO(): Currently we don't support KING split. Maybe add support later.
                raise ValueError("King split is not supported currently.")
            if len(quantum_path_pieces_0) == 0 and len(quantum_path_pieces_1) == 0:
                move_type = MoveType.SPLIT_JUMP
            else:
                move_type = MoveType.SPLIT_SLIDE
            move_variant = MoveVariant.BASIC
        return move_type, move_variant

    def apply_move(self, str_to_parse: str) -> None:
        """Check if the input string is valid. If it is, determine the move type and variant and return the move."""
        sources, targets = self.parse_input_string(str_to_parse)

        # Additional checks based on the current board.
        for source in sources:
            if self.board.board[source].type_ == Type.EMPTY:
                raise ValueError("Could not move empty piece.")
            if self.board.board[source].color.value != self.board.current_player:
                raise ValueError("Could not move the other player's piece.")
        source_0 = self.board.board[sources[0]]
        target_0 = self.board.board[targets[0]]
        if len(sources) == 2:
            source_1 = self.board.board[sources[1]]
            if source_0.type_ != source_1.type_:
                raise ValueError("Two sources need to be the same type.")
        if len(targets) == 2:
            target_1 = self.board.board[targets[1]]
            # TODO(): handle the case where a piece is split into the current piece and another piece, in which case two targets are different.
            if target_0.type_ != target_1.type_:
                raise ValueError("Two targets need to be the same type.")
            if target_0.color != target_1.color:
                raise ValueError("Two targets need to be the same color.")

        # Check if the first path satisfies the classical rule.
        classical_pieces_0, quantum_pieces_0 = self.board.path_pieces(
            sources[0], targets[0]
        )
        self.check_classical_rule(sources[0], targets[0], classical_pieces_0)

        # Check if the second path (if exists) satisfies the classical rule.
        classical_pieces_1 = None
        quantum_pieces_1 = None

        if len(sources) == 2:
            classical_pieces_1, quantum_pieces_1 = self.board.path_pieces(
                sources[1], targets[0]
            )
            self.check_classical_rule(sources[1], targets[0], classical_pieces_1)
        elif len(targets) == 2:
            classical_pieces_1, quantum_pieces_1 = self.board.path_pieces(
                sources[0], targets[1]
            )
            self.check_classical_rule(sources[0], targets[1], classical_pieces_1)
        # Classify the move type and move variant.
        move_type, move_variant = self.classify_move(
            sources,
            targets,
            classical_pieces_0,
            quantum_pieces_0,
            classical_pieces_1,
            quantum_pieces_1,
        )

<<<<<<< HEAD
        print(move_type, " ", move_variant)

=======
        if self.debug_level > 1:
            print(move_type, " ", move_variant)

        # Apply the move accoding to its type.
>>>>>>> ab75eb3c
        if move_type == MoveType.CLASSICAL:
            if source_0.type_ == Type.KING:
                # Update the locations of KING.
                self.board.king_locations[self.current_player] = targets[0]
                if self.debug_level > 1:
                    print(f"Updated king locations: {self.board.king_locations}.")
            if target_0.type_ == Type.KING:
                # King is captured, then the game is over.
                self.game_state = GameState(self.current_player)
            Jump(move_variant)(source_0, target_0)
        elif move_type == MoveType.JUMP:
            Jump(move_variant)(source_0, target_0)
<<<<<<< HEAD
        elif move_type == MoveType.SLIDE:
            Slide(quantum_pieces_0, move_variant)(source_0, target_0)
        elif move_type == MoveType.SPLIT_JUMP:
            SplitJump()(source_0, target_0, target_1)
        elif move_type == MoveType.SPLIT_SLIDE:
            SplitSlide(quantum_pieces_0, quantum_pieces_1)(source_0, target_0, target_1)
        elif move_type == MoveType.MERGE_JUMP:
            MergeJump()(source_0, source_1, target_0)
        elif move_type == MoveType.MERGE_SLIDE:
            MergeSlide(quantum_pieces_0, quantum_pieces_1)(source_0, source_1, target_0)
        elif move_type == MoveType.CANNON_FIRE:
            CannonFire(classical_pieces_0, quantum_pieces_0)(source_0, target_0)
=======
        # TODO(): apply other move types.
>>>>>>> ab75eb3c

    def next_move(self) -> Tuple[bool, str]:
        """Check if the player wants to exit or needs help message. Otherwise parse and apply the move.
        Returns True + output string if the move was made, otherwise returns False + output string.
        """
        input_str = input(
            f"\nIt is {self.players_name[self.current_player]}'s turn to move: "
        )
        output = ""
        if input_str.lower() == "help":
            output = _HELP_TEXT
        elif input_str.lower() == "exit":
            # The other player wins if the current player quits.
            self.game_state = GameState(1 - self.current_player)
            output = "Exiting."
<<<<<<< HEAD
        elif input_str.lower() == "undo":
            if len(self.effect_history_length) <= 1:
                # length == 1 corresponds to the initial state, and no more undo could be made.
                return False, "Unable to undo any more."
            self.undo()
            return True, "Undoing."
=======
        elif input_str.lower() == "peek":
            # TODO(): make it look like the normal board. Right now it's only for debugging purposes.
            print(self.board.board.peek(convert_to_enum=False))
        elif input_str.lower() == "undo":
            output = "Undo last quantum effect."
            # Right now it's only for debugging purposes, since it has following problems:
            # TODO(): there are several problems here:
            # 1) the classical piece information is not reversed back.
            # ==> we may need to save the change of classical piece information of each step.
            # 2) last move involved multiple effects.
            # ==> we may need to save number of effects per move, and undo that number of times.
            self.board.board.undo_last_effect()
            return True, output
>>>>>>> ab75eb3c
        else:
            try:
                # The move is success if no ValueError is raised.
                self.apply_move(input_str.lower())
                return True, output
            except ValueError as e:
                output = f"Invalid move. {e}"
        return False, output

    def update_board_by_sampling(self) -> List[float]:
<<<<<<< HEAD
        probs = self.board.board.get_binary_probabilities()
        num_rows = 10
        num_cols = 9
        for row in range(num_rows - 1, -1, -1):
            for col in "abcdefghi":
                piece = self.board.board[f"{col}{row}"]
                prob = probs[row * num_cols + ord(col) - ord("a")]
                # TODO(): set more accurate threshold
=======
        """After quantum moves, there might be pieces that:
        - is actually empty, but their classical properties is not cleared; or
        - is actually classically occupied, but their is_entangled state is not updated.
        This method is called after each quantum move, and runs (100x) sampling of the board
        to identify and fix those cases.
        """
        # TODO(): return the sampled probabilities and pass it into the print method
        # of the board to print it together with the board, or better use mathemetical
        # matrix calculations to determine the probability, and use it (with some error
        # threshold) to update the piece infos.
        probs = self.board.board.get_binary_probabilities()
        num_rows = 10
        num_cols = 9
        for row in range(num_rows):
            for col in "abcdefghi":
                piece = self.board.board[f"{col}{row}"]
                prob = probs[row * num_cols + ord(col) - ord("a")]
                # TODO(): This threshold does not actually work right now since we have 100 sampling.
                # Change it to be more meaningful values maybe when we do error mitigation.
>>>>>>> ab75eb3c
                if prob < 1e-3:
                    piece.reset()
                elif prob > 1 - 1e-3:
                    piece.is_entangled = False

    def game_over(self) -> None:
        """Checks if the game is over, and update self.game_state accordingly."""
        if self.game_state != GameState.CONTINUES:
            return
        if self.board.flying_general_check():
            # If two KINGs are directly facing each other (i.e. in the same column) without any pieces in between, then the game ends. The other player wins.
            self.game_state = GameState(1 - self.current_player)
        return
        # TODO(): add the following checks
        # - If player 0 made N repeatd back-and_forth moves in a row.

    def save_snapshot(self) -> None:
        """Saves the current length of the effect history, and the current classical states of all pieces."""
        # Save the current length of the effect history.
        self.effect_history_length.append(len(self.board.board.effect_history))
        # Save the classical states of all pieces.
        snapshot = []
        for row in range(10):
            for col in "abcdefghi":
                piece = self.board.board[f"{col}{row}"]
                snapshot.append(
                    [piece.type_.value, piece.color.value, piece.is_entangled]
                )
        self.classical_properties_history.append(snapshot)

    def undo(self) -> None:
        """Undo the last move, which includes reset quantum effects and classical properties."""
        if (
            len(self.effect_history_length) <= 1
            or len(self.classical_properties_history) <= 1
        ):
            # length == 1 corresponds to the initial state, and no more undo could be made.
            raise ValueError("Unable to undo any more.")

        # Recover the effects up to the last snapshot (which was done after the last move finished) by
        # popping effects out of the effect history of the board until its length equals the last
        # snapshot's length.
        self.effect_history_length.pop()
        last_length = self.effect_history_length[-1]
        while len(self.board.board.effect_history) > last_length:
            self.board.board.undo_last_effect()

        # Recover the classical properties of all pieces to the last snapshot.
        self.classical_properties_history.pop()
        snapshot = self.classical_properties_history[-1]
        index = 0
        for row in range(10):
            for col in "abcdefghi":
                piece = self.board.board[f"{col}{row}"]
                piece.type_ = Type(snapshot[index][0])
                piece.color = Color(snapshot[index][1])
                piece.is_entangled = snapshot[index][2]
                index += 1

    def play(self) -> None:
        """The loop where each player takes turn to play."""
        self.save_snapshot()
        while True:
            move_success, output = self.next_move()
            if not move_success:
                # Continue if the player does not quit.
                if self.game_state == GameState.CONTINUES:
                    print(output)
                    print("\nPlease re-enter your move.")
                    continue
            print(output)
<<<<<<< HEAD
            if output != "Undoing.":
                # Check if the game is over.
                self.game_over()
                # Update any empty or occupied pieces' classical state.
                probs = self.update_board_by_sampling()
                # Save the classical states and the current length of effect history.
                self.save_snapshot()
            print(self.board.to_str(probs))
=======
            # TODO(): maybe we should not check game_over() when an undo is made.
            # Check if the game is over.
            self.game_over()
            # TODO(): no need to do sampling if the last move was CLASSICAL.
            self.update_board_by_sampling()
            print(self.board)
>>>>>>> ab75eb3c
            if self.game_state == GameState.CONTINUES:
                # If the game continues, switch the player.
                self.current_player = 1 - self.current_player
                self.board.current_player = self.current_player
                continue
            elif self.game_state == GameState.RED_WINS:
                print(f"{self.players_name[0]} wins! Game is over.")
            elif self.game_state == GameState.BLACK_WINS:
                print(f"{self.players_name[1]} wins! Game is over.")
            elif self.game_state == GameState.DRAW:
                print("Draw! Game is over.")
            break


def main():
    game = QuantumChineseChess()
    game.play()


if __name__ == "__main__":
    main()<|MERGE_RESOLUTION|>--- conflicted
+++ resolved
@@ -21,19 +21,7 @@
     MoveType,
     MoveVariant,
 )
-<<<<<<< HEAD
-from unitary.examples.quantum_chinese_chess.move import (
-    Jump,
-    Slide,
-    SplitJump,
-    SplitSlide,
-    MergeJump,
-    MergeSlide,
-    CannonFire,
-)
-=======
 from unitary.examples.quantum_chinese_chess.move import Jump
->>>>>>> ab75eb3c
 import readline
 
 # List of accepable commands.
@@ -77,16 +65,10 @@
         self.print_welcome()
         self.board = Board.from_fen()
         self.board.set_language(self.lang)
-        print(self.board.to_str())
+        print(self.board)
         self.game_state = GameState.CONTINUES
         self.current_player = self.board.current_player
         self.debug_level = 3
-        # This variable is used to save the length of current effect history before each move is made,
-        # so that if we later undo we know how many effects we need to pop out.
-        self.effect_history_length = []
-        # This variable is used to save the classical properties of the whole board before each move is
-        # made, so that if we later undo we could recover the earlier classical state.
-        self.classical_properties_history = []
 
     @staticmethod
     def parse_input_string(str_to_parse: str) -> Tuple[List[str], List[str]]:
@@ -137,8 +119,6 @@
                 )
         return sources, targets
 
-<<<<<<< HEAD
-=======
     @classmethod
     def _is_in_palace(self, color: Color, x: int, y: int) -> bool:
         """Check if the given location is within palace. This check will be applied to all KING ans ADVISOR moves."""
@@ -148,11 +128,16 @@
             and ((color == Color.RED and y <= 2) or (color == Color.BLACK and y >= 7))
         )
 
->>>>>>> ab75eb3c
     def check_classical_rule(
         self, source: str, target: str, classical_path_pieces: List[str]
     ) -> None:
-        """Check if the proposed move satisfies classical rules, and raises ValueError if not."""
+        """Check if the proposed move satisfies classical rules, and raises ValueError if not.
+
+        Args:
+            source: the name of the source piece
+            target: the name of the target piece
+            classical_path_pieces: the names of the path pieces from source to target (excluded)
+        """
         source_piece = self.board.board[source]
         target_piece = self.board.board[target]
         # Check if the move is blocked by classical path piece.
@@ -192,22 +177,12 @@
         elif source_piece.type_ == Type.ADVISOR:
             if not (abs(dx) == 1 and abs(dy) == 1):
                 raise ValueError("ADVISOR cannot move like this.")
-            if (
-                x1 > ord("f")
-                or x1 < ord("d")
-                or (source_piece.color == Color.RED and y1 < 7)
-                or (source_piece.color == Color.BLACK and y1 > 2)
-            ):
+            if not self._is_in_palace(source_piece.color, x1, y1):
                 raise ValueError("ADVISOR cannot leave the palace.")
         elif source_piece.type_ == Type.KING:
             if abs(dx) + abs(dy) != 1:
                 raise ValueError("KING cannot move like this.")
-            if (
-                x1 > ord("f")
-                or x1 < ord("d")
-                or (source_piece.color == Color.RED and y1 < 7)
-                or (source_piece.color == Color.BLACK and y1 > 2)
-            ):
+            if not self._is_in_palace(source_piece.color, x1, y1):
                 raise ValueError("KING cannot leave the palace.")
         elif source_piece.type_ == Type.CANNON:
             if dx != 0 and dy != 0:
@@ -248,9 +223,6 @@
         classical_path_pieces_1: List[str],
         quantum_path_pieces_1: List[str],
     ) -> Tuple[MoveType, MoveVariant]:
-<<<<<<< HEAD
-        """Determines the MoveType and MoveVariant."""
-=======
         """Determines and returns the MoveType and MoveVariant. This function assumes that check_classical_rule()
         has been called before this.
 
@@ -264,7 +236,6 @@
             quantum_path_pieces_1: the list of names of quantum pieces from source_0 to target_1 (for split) or
                                      from source_1 to target_0 (for merge) (excluded)
         """
->>>>>>> ab75eb3c
         move_type = MoveType.UNSPECIFIED
         move_variant = MoveVariant.UNSPECIFIED
 
@@ -278,20 +249,21 @@
                     and source.type_ == Type.CANNON
                     and target.color.value == 1 - source.color.value
                 ):
+                    # CANNON is special in that there has to be a platform between itself and the target
+                    # to capture.
                     raise ValueError(
                         "CANNON could not fire/capture without a cannon platform."
                     )
                 if not source.is_entangled and not target.is_entangled:
-<<<<<<< HEAD
-=======
                     # This handles all classical cases, where no quantum piece is envolved.
                     # We don't need to further classify MoveVariant types since all classical cases
                     # will be handled in a similar way.
->>>>>>> ab75eb3c
                     return MoveType.CLASSICAL, MoveVariant.CLASSICAL
                 else:
+                    # If any of the source or target is entangled, this move is a JUMP.
                     move_type = MoveType.JUMP
             else:
+                # If there is any quantum path pieces, this move is a SLIDE.
                 move_type = MoveType.SLIDE
 
             if (
@@ -301,18 +273,24 @@
                 )
                 and target.color.value == 1 - source.color.value
             ):
-                # By this time the classical cannon fire has been identified as CLASSICAL JUMP.
+                # By this time the classical cannon fire has been identified as CLASSICAL move,
+                # so the current case has quantum piece(s) envolved.
                 return MoveType.CANNON_FIRE, MoveVariant.CAPTURE
+
             # Determine MoveVariant.
             if target.color == Color.NA:
+                # If the target piece is classical empty => BASIC.
                 move_variant = MoveVariant.BASIC
-            # TODO(): such move could be a merge. Take care of such cases later.
             elif target.color == source.color:
+                # If the target has the same color as the source => EXCLUDED.
+                # TODO(): such move could be a merge. Take care of such cases later.
                 move_variant = MoveVariant.EXCLUDED
             else:
+                # If the target is on the opposite side => CAPTURE.
                 move_variant = MoveVariant.CAPTURE
 
         elif len(sources) == 2:
+            # Determine types for merge cases.
             source_1 = self.board.board[sources[1]]
             if not source.is_entangled or not source_1.is_entangled:
                 raise ValueError(
@@ -320,29 +298,36 @@
                 )
             # TODO(): Currently we don't support merge + excluded/capture, or cannon_merge_fire + capture. Maybe add support later.
             if len(classical_path_pieces_0) > 0 or len(classical_path_pieces_1) > 0:
-                raise ValueError("Currently CANNON could not merge while fire.")
+                raise ValueError("Currently CANNON cannot merge while firing.")
             if target.type_ != Type.EMPTY:
                 raise ValueError("Currently we could only merge into an empty piece.")
             if len(quantum_path_pieces_0) == 0 and len(quantum_path_pieces_1) == 0:
+                # The move is MERGE_JUMP if there are no quantum pieces in either path.
                 move_type = MoveType.MERGE_JUMP
             else:
+                # The move is MERGE_SLIDE if there is quantum piece in any path.
                 move_type = MoveType.MERGE_SLIDE
+            # Currently we don't support EXCLUDE or CAPTURE typed merge moves.
             move_variant = MoveVariant.BASIC
 
         elif len(targets) == 2:
+            # Determine types for split cases.
             target_1 = self.board.board[targets[1]]
-            # TODO(): Currently we don't support split + excluded/capture, or cannon_split_fire + capture. Maybee add support later.
+            # TODO(): Currently we don't support split + excluded/capture, or cannon_split_fire + capture. Maybe add support later.
             if len(classical_path_pieces_0) > 0 or len(classical_path_pieces_1) > 0:
-                raise ValueError("Currently CANNON could not split while fire.")
+                raise ValueError("Currently CANNON cannot split while firing.")
             if target.type_ != Type.EMPTY or target_1.type_ != Type.EMPTY:
                 raise ValueError("Currently we could only split into empty pieces.")
             if source.type_ == Type.KING:
                 # TODO(): Currently we don't support KING split. Maybe add support later.
                 raise ValueError("King split is not supported currently.")
             if len(quantum_path_pieces_0) == 0 and len(quantum_path_pieces_1) == 0:
+                # The move is SPLIT_JUMP if there are no quantum pieces in either path.
                 move_type = MoveType.SPLIT_JUMP
             else:
+                # The move is SPLIT_SLIDE if there is quantum piece in any path.
                 move_type = MoveType.SPLIT_SLIDE
+            # Currently we don't support EXCLUDE or CAPTURE typed split moves.
             move_variant = MoveVariant.BASIC
         return move_type, move_variant
 
@@ -390,6 +375,7 @@
                 sources[0], targets[1]
             )
             self.check_classical_rule(sources[0], targets[1], classical_pieces_1)
+
         # Classify the move type and move variant.
         move_type, move_variant = self.classify_move(
             sources,
@@ -400,15 +386,10 @@
             quantum_pieces_1,
         )
 
-<<<<<<< HEAD
-        print(move_type, " ", move_variant)
-
-=======
         if self.debug_level > 1:
             print(move_type, " ", move_variant)
 
         # Apply the move accoding to its type.
->>>>>>> ab75eb3c
         if move_type == MoveType.CLASSICAL:
             if source_0.type_ == Type.KING:
                 # Update the locations of KING.
@@ -421,22 +402,7 @@
             Jump(move_variant)(source_0, target_0)
         elif move_type == MoveType.JUMP:
             Jump(move_variant)(source_0, target_0)
-<<<<<<< HEAD
-        elif move_type == MoveType.SLIDE:
-            Slide(quantum_pieces_0, move_variant)(source_0, target_0)
-        elif move_type == MoveType.SPLIT_JUMP:
-            SplitJump()(source_0, target_0, target_1)
-        elif move_type == MoveType.SPLIT_SLIDE:
-            SplitSlide(quantum_pieces_0, quantum_pieces_1)(source_0, target_0, target_1)
-        elif move_type == MoveType.MERGE_JUMP:
-            MergeJump()(source_0, source_1, target_0)
-        elif move_type == MoveType.MERGE_SLIDE:
-            MergeSlide(quantum_pieces_0, quantum_pieces_1)(source_0, source_1, target_0)
-        elif move_type == MoveType.CANNON_FIRE:
-            CannonFire(classical_pieces_0, quantum_pieces_0)(source_0, target_0)
-=======
         # TODO(): apply other move types.
->>>>>>> ab75eb3c
 
     def next_move(self) -> Tuple[bool, str]:
         """Check if the player wants to exit or needs help message. Otherwise parse and apply the move.
@@ -452,14 +418,6 @@
             # The other player wins if the current player quits.
             self.game_state = GameState(1 - self.current_player)
             output = "Exiting."
-<<<<<<< HEAD
-        elif input_str.lower() == "undo":
-            if len(self.effect_history_length) <= 1:
-                # length == 1 corresponds to the initial state, and no more undo could be made.
-                return False, "Unable to undo any more."
-            self.undo()
-            return True, "Undoing."
-=======
         elif input_str.lower() == "peek":
             # TODO(): make it look like the normal board. Right now it's only for debugging purposes.
             print(self.board.board.peek(convert_to_enum=False))
@@ -473,7 +431,6 @@
             # ==> we may need to save number of effects per move, and undo that number of times.
             self.board.board.undo_last_effect()
             return True, output
->>>>>>> ab75eb3c
         else:
             try:
                 # The move is success if no ValueError is raised.
@@ -484,16 +441,6 @@
         return False, output
 
     def update_board_by_sampling(self) -> List[float]:
-<<<<<<< HEAD
-        probs = self.board.board.get_binary_probabilities()
-        num_rows = 10
-        num_cols = 9
-        for row in range(num_rows - 1, -1, -1):
-            for col in "abcdefghi":
-                piece = self.board.board[f"{col}{row}"]
-                prob = probs[row * num_cols + ord(col) - ord("a")]
-                # TODO(): set more accurate threshold
-=======
         """After quantum moves, there might be pieces that:
         - is actually empty, but their classical properties is not cleared; or
         - is actually classically occupied, but their is_entangled state is not updated.
@@ -513,7 +460,6 @@
                 prob = probs[row * num_cols + ord(col) - ord("a")]
                 # TODO(): This threshold does not actually work right now since we have 100 sampling.
                 # Change it to be more meaningful values maybe when we do error mitigation.
->>>>>>> ab75eb3c
                 if prob < 1e-3:
                     piece.reset()
                 elif prob > 1 - 1e-3:
@@ -530,52 +476,8 @@
         # TODO(): add the following checks
         # - If player 0 made N repeatd back-and_forth moves in a row.
 
-    def save_snapshot(self) -> None:
-        """Saves the current length of the effect history, and the current classical states of all pieces."""
-        # Save the current length of the effect history.
-        self.effect_history_length.append(len(self.board.board.effect_history))
-        # Save the classical states of all pieces.
-        snapshot = []
-        for row in range(10):
-            for col in "abcdefghi":
-                piece = self.board.board[f"{col}{row}"]
-                snapshot.append(
-                    [piece.type_.value, piece.color.value, piece.is_entangled]
-                )
-        self.classical_properties_history.append(snapshot)
-
-    def undo(self) -> None:
-        """Undo the last move, which includes reset quantum effects and classical properties."""
-        if (
-            len(self.effect_history_length) <= 1
-            or len(self.classical_properties_history) <= 1
-        ):
-            # length == 1 corresponds to the initial state, and no more undo could be made.
-            raise ValueError("Unable to undo any more.")
-
-        # Recover the effects up to the last snapshot (which was done after the last move finished) by
-        # popping effects out of the effect history of the board until its length equals the last
-        # snapshot's length.
-        self.effect_history_length.pop()
-        last_length = self.effect_history_length[-1]
-        while len(self.board.board.effect_history) > last_length:
-            self.board.board.undo_last_effect()
-
-        # Recover the classical properties of all pieces to the last snapshot.
-        self.classical_properties_history.pop()
-        snapshot = self.classical_properties_history[-1]
-        index = 0
-        for row in range(10):
-            for col in "abcdefghi":
-                piece = self.board.board[f"{col}{row}"]
-                piece.type_ = Type(snapshot[index][0])
-                piece.color = Color(snapshot[index][1])
-                piece.is_entangled = snapshot[index][2]
-                index += 1
-
     def play(self) -> None:
         """The loop where each player takes turn to play."""
-        self.save_snapshot()
         while True:
             move_success, output = self.next_move()
             if not move_success:
@@ -585,23 +487,12 @@
                     print("\nPlease re-enter your move.")
                     continue
             print(output)
-<<<<<<< HEAD
-            if output != "Undoing.":
-                # Check if the game is over.
-                self.game_over()
-                # Update any empty or occupied pieces' classical state.
-                probs = self.update_board_by_sampling()
-                # Save the classical states and the current length of effect history.
-                self.save_snapshot()
-            print(self.board.to_str(probs))
-=======
             # TODO(): maybe we should not check game_over() when an undo is made.
             # Check if the game is over.
             self.game_over()
             # TODO(): no need to do sampling if the last move was CLASSICAL.
             self.update_board_by_sampling()
             print(self.board)
->>>>>>> ab75eb3c
             if self.game_state == GameState.CONTINUES:
                 # If the game continues, switch the player.
                 self.current_player = 1 - self.current_player
