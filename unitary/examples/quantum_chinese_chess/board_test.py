--- conflicted
+++ resolved
@@ -18,102 +18,10 @@
     Type,
     SquareState,
 )
-from unitary.examples.quantum_chinese_chess.board import *
+from unitary.examples.quantum_chinese_chess.board import Board
 from unitary.examples.quantum_chinese_chess.piece import Piece
-from unitary.examples.quantum_chinese_chess.test_utils import (
-    locations_to_bitboard,
-    assert_samples_in,
-    assert_sample_distribution,
-    get_board_probability_distribution,
-    set_board,
-)
 
 
-<<<<<<< HEAD
-# def test_init_with_default_fen():
-#     board = Board.from_fen()
-#     assert (
-#         board.__str__()
-#         == """
-#   a b c d e f g h i
-# 9 r h e a k a e h r  9
-# 8 . . . . . . . . .  8
-# 7 . c . . . . . c .  7
-# 6 p . p . p . p . p  6
-# 5 . . . . . . . . .  5
-# 4 . . . . . . . . .  4
-# 3 P . P . P . P . P  3
-# 2 . C . . . . . C .  2
-# 1 . . . . . . . . .  1
-# 0 R H E A K A E H R  0
-#   a b c d e f g h i
-# """
-#     )
-
-#     board.set_language(Language.ZH)
-#     assert (
-#         board.__str__()
-#         == """
-# 　ａｂｃｄｅｆｇｈｉ
-# ９車馬相仕帥仕相馬車９
-# ８．．．．．．．．．８
-# ７．砲．．．．．砲．７
-# ６卒．卒．卒．卒．卒６
-# ５．．．．．．．．．５
-# ４．．．．．．．．．４
-# ３兵．兵．兵．兵．兵３
-# ２．炮．．．．．炮．２
-# １．．．．．．．．．１
-# ０车马象士将士象马车０
-# 　ａｂｃｄｅｆｇｈｉ
-# """
-#     )
-
-#     assert board.king_locations == ["e0", "e9"]
-
-
-# def test_init_with_specified_fen():
-#     board = Board.from_fen("4kaR2/4a4/3hR4/7H1/9/9/9/9/4Ap1r1/3AK3c w---1 ")
-
-#     assert (
-#         board.__str__()
-#         == """
-#   a b c d e f g h i
-# 9 . . . A K . . . c  9
-# 8 . . . . A p . r .  8
-# 7 . . . . . . . . .  7
-# 6 . . . . . . . . .  6
-# 5 . . . . . . . . .  5
-# 4 . . . . . . . . .  4
-# 3 . . . . . . . H .  3
-# 2 . . . h R . . . .  2
-# 1 . . . . a . . . .  1
-# 0 . . . . k a R . .  0
-#   a b c d e f g h i
-# """
-#     )
-
-#     board.set_language(Language.ZH)
-#     assert (
-#         board.__str__()
-#         == """
-# 　ａｂｃｄｅｆｇｈｉ
-# ９．．．士将．．．砲９
-# ８．．．．士卒．車．８
-# ７．．．．．．．．．７
-# ６．．．．．．．．．６
-# ５．．．．．．．．．５
-# ４．．．．．．．．．４
-# ３．．．．．．．马．３
-# ２．．．馬车．．．．２
-# １．．．．仕．．．．１
-# ０．．．．帥仕车．．０
-# 　ａｂｃｄｅｆｇｈｉ
-# """
-#     )
-
-#     assert board.king_locations == ["e0", "e9"]
-=======
 def test_init_with_default_fen():
     board = Board.from_fen()
     assert (
@@ -197,7 +105,6 @@
     )
 
     assert board.king_locations == ["e0", "e9"]
->>>>>>> ab75eb3c
 
 
 def test_path_pieces():
@@ -247,29 +154,4 @@
     # If there are no pieces between two KINGs, the check successes.
     board.board["e3"].reset()
     board.board["e6"].reset()
-    assert board.flying_general_check() == True
-
-    # When there are quantum pieces in between.
-    board = set_board(["a3", "a4", "e0", "e9"])
-    board.king_locations = ["e0", "e9"]
-    board.current_player = 0  # i.e. RED
-    world = board.board
-    SplitJump()(world["a3"], world["c3"], world["e3"])
-    SplitJump()(world["a4"], world["c4"], world["e4"])
-
-    result = board.flying_general_check()
-    # We check the ancilla to learn whether the general/king flies or not.
-    captured = world.post_selection[world["ancilla_ancilla_flying_general_check_0_0"]]
-    if captured:
-        assert result
-        assert_samples_in(board, {locations_to_bitboard(["c3", "c4", "e0"]): 1.0})
-    else:
-        assert not result
-        assert_sample_distribution(
-            board,
-            {
-                locations_to_bitboard(["e0", "e9", "e3", "e4"]): 1.0 / 3,
-                locations_to_bitboard(["e0", "e9", "e3", "c4"]): 1.0 / 3,
-                locations_to_bitboard(["e0", "e9", "c3", "e4"]): 1.0 / 3,
-            },
-        )+    assert board.flying_general_check() == True