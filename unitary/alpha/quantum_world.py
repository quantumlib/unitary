# Copyright 2023 The Unitary Authors
#
# Licensed under the Apache License, Version 2.0 (the "License");
# you may not use this file except in compliance with the License.
# You may obtain a copy of the License at
#
#     https://www.apache.org/licenses/LICENSE-2.0
#
# Unless required by applicable law or agreed to in writing, software
# distributed under the License is distributed on an "AS IS" BASIS,
# WITHOUT WARRANTIES OR CONDITIONS OF ANY KIND, either express or implied.
# See the License for the specific language governing permissions and
# limitations under the License.
import copy
import enum
from typing import cast, Dict, Iterable, List, Optional, Sequence, Set, Tuple, Union
import cirq

from unitary.alpha.quantum_object import QuantumObject
from unitary.alpha.sparse_vector_simulator import PostSelectOperation, SparseSimulator
from unitary.alpha.qudit_state_transform import qudit_to_qubit_unitary, num_bits
import numpy as np
import itertools


class QuantumWorld:
    """A collection of `QuantumObject`s with effects.

    This object represents an entire state of a quantum game.
    This includes all the `QuantumObjects` as well as the effects
    that have been applied to them.  It also includes all
    criteria of measurement so that repetitions of the circuit
    will be the same even if some of the quantum objects have
    already been meaaured,

    This object also has a history so that effects can be undone.

    This object should be initialized with a sampler that determines
    how to evaluate the quantum game state.  If not specified, this
    defaults to the built-in cirq Simulator.

    Setting the `compile_to_qubits` option results in an internal state
    representation of ancilla qubits for every qudit in the world. That
    also results in the effects being applied to the corresponding qubits
    instead of the original qudits.
    """

    def __init__(
        self,
        objects: Optional[List[QuantumObject]] = None,
        sampler=cirq.Simulator(),
        compile_to_qubits: bool = False,
    ):
        self.clear()
        self.sampler = sampler
        self.use_sparse = isinstance(sampler, SparseSimulator)
        self.compile_to_qubits = compile_to_qubits

        if isinstance(objects, QuantumObject):
            objects = [objects]
        if objects is not None:
            for obj in objects:
                self.add_object(obj)

    def clear(self) -> None:
        """Removes all objects and effects from this QuantumWorld.

        This will reset the QuantumWorld to an empty state.
        """
        self.circuit = cirq.Circuit()
        self.effect_history: List[Tuple[cirq.Circuit, Dict[QuantumObject, int]]] = []
        self.object_name_dict: Dict[str, QuantumObject] = {}
        self.ancilla_names: Set[str] = set()
        # When `compile_to_qubits` is True, this tracks the mapping of the
        # original qudits to the compiled qubits.
        self.compiled_qubits: Dict[cirq.Qid, List[cirq.Qid]] = {}
        self.post_selection: Dict[QuantumObject, int] = {}

    def copy(self) -> "QuantumWorld":
        new_objects = []
        new_post_selection: Dict[QuantumObject, int] = {}
        for obj in self.object_name_dict.values():
            new_obj = copy.copy(obj)
            new_objects.append(new_obj)
            if obj in self.post_selection:
                new_post_selection[new_obj] = self.post_selection[obj]
        new_world = self.__class__(
            objects=new_objects,
            sampler=self.sampler,
            compile_to_qubits=self.compile_to_qubits,
        )
        new_world.circuit = self.circuit.copy()
        new_world.ancilla_names = self.ancilla_names.copy()
        new_world.effect_history = [
            (circuit.copy(), copy.copy(post_selection))
            for circuit, post_selection in self.effect_history
        ]
        new_world.post_selection = new_post_selection
        return new_world

    def add_object(self, obj: QuantumObject):
        """Adds a QuantumObject to the QuantumWorld.

        Raises:
            ValueError: if an object with the same name has
               already been added to the world.
        """
        if obj.name in self.object_name_dict:
            raise ValueError("QuantumObject {obj.name} already added to world.")
        self.object_name_dict[obj.name] = obj
        obj.world = self
        if self.compile_to_qubits:
            qudit_dim = obj.qubit.dimension
            if qudit_dim == 2:
                self.compiled_qubits[obj.qubit] = [obj.qubit]
            else:
                self.compiled_qubits[obj.qubit] = []
                for qubit_num in range(num_bits(qudit_dim)):
                    new_obj = self._add_ancilla(obj.qubit.name)
                    self.compiled_qubits[obj.qubit].append(new_obj.qubit)
        obj.initial_effect()

    @property
    def objects(self) -> List[QuantumObject]:
        return list(self.object_name_dict.values())

    @property
    def public_objects(self) -> List[QuantumObject]:
        """All non-ancilla objects in the world."""
        return [
            obj
            for obj in self.object_name_dict.values()
            if obj.name not in self.ancilla_names
        ]

    def get_object_by_name(self, name: str) -> Optional[QuantumObject]:
        """Returns the object with the given name.

        If the object with that name does not exist in this QuantumWorld,
        the function returns None.
        """
        return self.object_name_dict.get(name)

    def combine_with(self, other_world: "QuantumWorld"):
        """Combines all the objects from the specified world into this one.

        This will add all the objects as well as all the effects into the
        current world.  The passed in world then becomes unusable.

        Note that the effect history is cleared when this function is called,
        so previous effects cannot be undone.
        """
        my_keys = set(self.object_name_dict.keys())
        other_keys = set(other_world.object_name_dict.keys())
        if my_keys.intersection(other_keys):
            raise ValueError("Cannot combine two worlds with overlapping object keys")
        if self.use_sparse != other_world.use_sparse:
            raise ValueError("Cannot combine sparse simulator world with non-sparse")
        self.object_name_dict.update(other_world.object_name_dict)
        self.ancilla_names.update(other_world.ancilla_names)
        self.compiled_qubits.update(other_world.compiled_qubits)
        self.post_selection.update(other_world.post_selection)
        self.circuit = self.circuit.zip(other_world.circuit)
        # Clear effect history, since undoing would undo the combined worlds
        self.effect_history.clear()
        # Clear the other world so that objects cannot be used from that world.
        other_world.clear()

    def _add_ancilla(
        self, namespace: str, value: Union[enum.Enum, int] = 0
    ) -> QuantumObject:
        """Adds an ancilla qudit object with a unique name.

        Args:
            namespace: Custom string to be added in the name
            value: The value for the ancilla qudit

        Returns:
            The added ancilla object.
        """
        count = 0
        ancilla_name = f"ancilla_{namespace}_{count}"
        while ancilla_name in self.object_name_dict:
            count += 1
            ancilla_name = f"ancilla_{namespace}_{count}"
        new_obj = QuantumObject(ancilla_name, value)
        self.add_object(new_obj)
        self.ancilla_names.add(ancilla_name)
        print(f"## Add ancilla {ancilla_name}")
        return new_obj

    def _append_op(self, op: cirq.Operation):
        """Add the operation in a way designed to speed execution.

        For the sparse simulator post-selections should be as early as possible to cut
        down the state size. Also X's since they don't increase the size.
        """

        if (
            not self.use_sparse
            or isinstance(op, PostSelectOperation)
            or op.gate is cirq.X
        ):
            strategy = cirq.InsertStrategy.EARLIEST
        else:
            strategy = cirq.InsertStrategy.NEW

        if self.compile_to_qubits:
            op = self._compile_op(op)

        self.circuit.append(op, strategy=strategy)

    def _compile_op(self, op: cirq.Operation) -> Union[cirq.Operation, cirq.OP_TREE]:
        """Compiles the operation down to qubits, if needed."""
        qid_shape = cirq.qid_shape(op)
        if len(set(qid_shape)) > 1:
            # TODO(#77): Add support for arbitrary Qid shapes to
            #  `qudit_state_transform`.
            raise ValueError(
                f"Found operation shape {qid_shape}. Compiling operations with"
                " a mix of different dimensioned qudits is not supported yet."
            )
        qudit_dim = qid_shape[0]
        if qudit_dim == 2:
            return op
        num_qudits = len(qid_shape)
        compiled_qubits = []
        for qudit in op.qubits:
            compiled_qubits.extend(self.compiled_qubits[qudit])

        if isinstance(op, PostSelectOperation):
            # Spread the post-selected value across the compiled qubits using the
            # big endian convention.
            value_bits = cirq.big_endian_int_to_bits(
                op.value, bit_count=len(compiled_qubits)
            )
            return [
                PostSelectOperation(qubit, value)
                for qubit, value in zip(compiled_qubits, value_bits)
            ]

        # Compile the input unitary to a target qubit-based unitary.
        compiled_unitary = qudit_to_qubit_unitary(
            qudit_dimension=qudit_dim,
            num_qudits=num_qudits,
            qudit_unitary=cirq.unitary(op),
        )
        return cirq.MatrixGate(
            matrix=compiled_unitary, qid_shape=(2,) * len(compiled_qubits)
        ).on(*compiled_qubits)

    def add_effect(self, op_list: List[cirq.Operation]):
        """Adds an operation to the current circuit."""
        print("## Add_effect")
        print(len(self.effect_history))
        self.effect_history.append(
            (self.circuit.copy(), copy.copy(self.post_selection))
        )
        for op in op_list:
            print("### op")
            print(op)
            self._append_op(op)
        print("## Add_effect 2")
        print(len(self.effect_history))

    def undo_last_effect(self):
        """Restores the `QuantumWorld` to the state before the last effect.

        Note that pop() is considered to be an effect for the purposes
        of this call.

        Raises:
            IndexError if there are no effects in the history.
        """
        if not self.effect_history:
            raise IndexError("No effects to undo")
        self.circuit, self.post_selection = self.effect_history.pop()
        print("## undo_last_effect")
        print(len(self.effect_history))

    def _suggest_num_reps(self, sample_size: int) -> int:
        """Guess the number of raw samples needed to get sample_size results.
        Assume that each post-selection is about 50/50.
        Noise and error mitigation will discard reps, so increase the total
        number of repetitions to compensate.
        """
        if self.use_sparse:
            return sample_size
        if len(self.post_selection) >= 1:
            sample_size <<= len(self.post_selection) + 1
        if sample_size < 100:
            sample_size = 100
        return sample_size

    def _interpret_result(self, result: Union[int, Iterable[int]]) -> int:
        """Canonicalize an entry from the measurement results array to int.

        When `compile_to_qubit` is set, the results are expected to be a
        sequence of bits that are the binary representation of the measurement
        of the original key. Returns the `int` represented by the bits.

        If the input is a single-element Iterable, returns the first element.
        """
        if self.compile_to_qubits:
            # For a compiled qudit, the results will be a bit array
            # representing an integer outcome.
            return cirq.big_endian_bits_to_int(result)
        if isinstance(result, Iterable):
            # If it is a single-element iterable, return the first element.
            result_list = list(result)
            if len(result_list) != 1:
                raise ValueError(
                    f"Cannot interpret a multivalued iterable {result} as a "
                    "single result for a non-compiled world."
                )
            return result_list[0]
        return result

    def unhook(self, object: QuantumObject) -> None:
<<<<<<< HEAD
        """Replaces all usages of the given object in the circuit with a new ancilla with value=0."""
        # Creates a new ancilla.
        new_ancilla = self._add_ancilla(object.name)
        # Replace operations using the qubit of the given object with the new ancilla.
=======
        """Replace all usages of the given `object` in the circuit with a new ancilla,
        so that
         - all former operations on `object` will be applied on the new ancilla;
         - future operations on `object` start with its new reset value.

        Note that we don't do force measurement on it, since we don't care about its
        current value but just want to reset it.
        """
        # Create a new ancilla.
        new_ancilla = self._add_ancilla(object.name)
        # Replace operations of the given `object` with the new ancilla.
>>>>>>> ab75eb3c
        qubit_remapping_dict = {
            object.qubit: new_ancilla.qubit,
            new_ancilla.qubit: object.qubit,
        }
        self.circuit = self.circuit.transform_qubits(
            lambda q: qubit_remapping_dict.get(q, q)
        )
        return

    def force_measurement(
        self, obj: QuantumObject, result: Union[enum.Enum, int]
    ) -> None:
        """Measures a QuantumObject with a defined outcome.

        This function will move the qubit to an ancilla and set
        a post-selection criteria on it in order to force it
        to be a particular result.  A new qubit set to the initial
        state of the result.
        """
        new_obj = self._add_ancilla(namespace=obj.name, value=result)
        # Swap the input and ancilla qubits using a remapping dict.
        qubit_remapping_dict = {obj.qubit: new_obj.qubit, new_obj.qubit: obj.qubit}
        if self.compile_to_qubits:
            # Swap the compiled qubits.
            obj_qubits = self.compiled_qubits.get(obj.qubit, [obj.qubit])
            new_obj_qubits = self.compiled_qubits.get(new_obj.qubit, [new_obj.qubit])
            qubit_remapping_dict.update(
                {*zip(obj_qubits, new_obj_qubits), *zip(new_obj_qubits, obj_qubits)}
            )
        print("### Before transform_qubits\n", self.circuit)
        self.circuit = self.circuit.transform_qubits(
            lambda q: qubit_remapping_dict.get(q, q)
        )
        print("### After transform_qubits\n", self.circuit)
        post_selection = result.value if isinstance(result, enum.Enum) else result
        self.post_selection[new_obj] = post_selection
        if self.use_sparse:
            self._append_op(PostSelectOperation(new_obj.qubit, post_selection))

    def peek(
        self,
        objects: Optional[Sequence[Union[QuantumObject, str]]] = None,
        count: int = 1,
        convert_to_enum: bool = True,
        _existing_list: Optional[List[List[Union[enum.Enum, int]]]] = None,
        _num_reps: Optional[int] = None,
    ) -> List[List[Union[enum.Enum, int]]]:
        """Measures the state of the system 'non-destructively'.

        This function will measure the state of each object.
        It will _not_ modify the circuit of the QuantumWorld.

        Returns:
           A list of measurement results.  The length of the list will be
           equal to the count parameter.  Each element will be a list
           of measurement results for each object.
        """
        if _num_reps is None:
            num_reps = self._suggest_num_reps(count)
        else:
            if _num_reps > 1e6:
                raise RecursionError(
                    f"Count {count} reached without sufficient results. "
                    "Likely post-selection error"
                )
            num_reps = _num_reps

        measure_circuit = self.circuit.copy()
        if objects is None:
            quantum_objects = self.public_objects
        else:
            quantum_objects = [
                self[obj_or_str] if isinstance(obj_or_str, str) else obj_or_str
                for obj_or_str in objects
            ]
        measure_set = set(quantum_objects)
        measure_set.update(self.post_selection.keys())
        measure_circuit.append(
            [
                cirq.measure(
                    self.compiled_qubits.get(p.qubit, p.qubit), key=p.qubit.name
                )
                for p in measure_set
            ]
        )
        results = self.sampler.run(measure_circuit, repetitions=num_reps)

        # Perform post-selection
        rtn_list = _existing_list or []
        for rep in range(num_reps):
            post_selected = True
            for obj in self.post_selection.keys():
                result = self._interpret_result(results.measurements[obj.name][rep])
                if result != self.post_selection[obj]:
                    post_selected = False
                    break
            if post_selected:
                rtn_list.append(
                    [
                        self._interpret_result(results.measurements[obj.name][rep])
                        for obj in quantum_objects
                    ]
                )
                if len(rtn_list) == count:
                    break
        if len(rtn_list) < count:
            # We post-selected too much, get more reps
            return self.peek(
                quantum_objects,
                count,
                convert_to_enum,
                rtn_list,
                _num_reps=num_reps * 10,
            )

        if convert_to_enum:
            rtn_list = [
                [quantum_objects[idx].enum_type(meas) for idx, meas in enumerate(res)]
                for res in rtn_list
            ]

        return rtn_list

    def pop(
        self,
        objects: Optional[Sequence[Union[QuantumObject, str]]] = None,
        convert_to_enum: bool = True,
    ) -> List[Union[enum.Enum, int]]:
        print("## pop")
        print(len(self.effect_history))
        self.effect_history.append(
            (self.circuit.copy(), copy.copy(self.post_selection))
        )
        if objects is None:
            quantum_objects = self.public_objects
        else:
            quantum_objects = [
                self[obj_or_str] if isinstance(obj_or_str, str) else obj_or_str
                for obj_or_str in objects
            ]
        results = self.peek(quantum_objects, convert_to_enum=convert_to_enum)
        for idx, result in enumerate(results[0]):
            self.force_measurement(quantum_objects[idx], result)
        print("## pop 2")
        print(len(self.effect_history))

        return results[0]

    def get_histogram(
        self, objects: Optional[Sequence[QuantumObject]] = None, count: int = 100
    ) -> List[Dict[int, int]]:
        """Creates histogram of each specified `objects` based on measurements
        (peeks) carried out.

        Parameters:
            objects:    List of QuantumObjects
            count:      Number of measurements

        Returns:
            A list with one element for each object. Each element contains a dictionary with
            counts for each state of the given object.
        """
        if not objects:
            objects = self.public_objects
        peek_results = self.peek(objects=objects, convert_to_enum=False, count=count)
        histogram = []
        for obj in objects:
            histogram.append({state: 0 for state in range(obj.num_states)})
        for result in peek_results:
            for idx in range(len(objects)):
                histogram[idx][cast(int, result[idx])] += 1
        return histogram

    def get_histogram_with_all_objects_as_key(
        self, objects: Optional[Sequence[QuantumObject]] = None, count: int = 100
    ) -> Dict[Tuple[int], int]:
        """Creates histogram of the whole quantum world (or `objects` if specified)
        based on measurements (peeks) carried out. Comparing to get_histogram(),
        this statistics contains entanglement information accross quantum objects.

        Parameters:
            objects:    List of QuantumObjects
            count:      Number of measurements

        Returns:
            A dictionary, with the keys being each possible state of the whole quantum world
            (or `objects` if specified) in terms of tuple, and the values being the
            count of that state.
        """
        if not objects:
            objects = self.public_objects
        peek_results = self.peek(objects=objects, convert_to_enum=False, count=count)
        histogram = {}
        for result in peek_results:
            # Convert the list to tuple so that it could be the key of a dictionary.
            key = tuple(result)
            if key not in histogram:
                histogram[key] = 1
            else:
                histogram[key] += 1
        return histogram

    def get_probabilities(
        self, objects: Optional[Sequence[QuantumObject]] = None, count: int = 100
    ) -> List[Dict[int, float]]:
        """Calculates the probabilities based on measurements (peeks) carried out.

        Parameters:
            objects:    List of QuantumObjects
            count:      Number of measurements

        Returns:
            A list with one element for each object. Each element contains a dictionary with
            the probability for each state of the given object.
        """
        histogram = self.get_histogram(objects=objects, count=count)
        probabilities = []
        for obj_hist in histogram:
            probabilities.append(
                {state: obj_hist[state] / count for state in range(len(obj_hist))}
            )
        return probabilities

    def get_binary_probabilities(
        self, objects: Optional[Sequence[QuantumObject]] = None, count: int = 100
    ) -> List[float]:
        """Calculates the total probabilities for all non-zero states
        based on measurements (peeks) carried out.

        Parameters:
            objects:    List of QuantumObjects
            count:      Number of measurements

        Returns:
            A list with one element for each object which contains
            the probability for the event state!=0. Which is the same as
            1.0-Probability(state==0).
        """
        full_probs = self.get_probabilities(objects=objects, count=count)
        binary_probs = []
        for one_probs in full_probs:
            binary_probs.append(1 - one_probs[0])
        return binary_probs

    # TODO(): make this function work for compile_to_qubits==True.
    def get_binary_probabilities_from_state_vector(
        self, objects: Optional[Sequence[QuantumObject]] = None, decimals: int = 2
    ) -> List[float]:
        """Calculates the total probabilities for all non-zero states
        based on simulating the state vector.

        Parameters:
            objects:    List of QuantumObjects
            decimals:   Number of rounding decimals of the real and imaginary coefficients
                        of the state vector.

        Returns:
            A list with one element for each object which contains the probability
            for the event state!=0. Which is the same as 1.0-Probability(state==0).
        """
        if objects is None:
            objects = self.public_objects

        simulator = cirq.Simulator()
        result = simulator.simulate(self.circuit, initial_state=0)
        state_vector = result.state_vector()
        # qubit_map gives the mapping from object to its index in (the dirac notation of)
        # the state vector.
        qubit_map = result.qubit_map
        # We support quantum objects in different dimensions.
        qid_shape = tuple([obj.dimension for obj in qubit_map.keys()])
        # Calculate all permutations, as the basis of the state vector.
        perm_list = [
            "".join(seq)
            for seq in itertools.product(
                *((str(i) for i in range(d)) for d in qid_shape)
            )
        ]
        # Round each real/imaginary coefficient up to `decimals`, before judging if it's zero.
        coefficients = [
            round(x.real, decimals) + 1j * round(x.imag, decimals) for x in state_vector
        ]
        # Build map from all post selected objects' corresponding index in the
        # permutations to its post selected value.
        post_selection_filter = {}
        for post_selection_obj, post_selection_value in self.post_selection.items():
            for obj, index in qubit_map.items():
                if obj.name == post_selection_obj.name:
                    post_selection_filter[index] = post_selection_value
                    break
        if len(post_selection_filter) != len(self.post_selection):
            raise ValueError("Missing post selection qubits!")

        # Apply the post selection to trim the state vector.
        filtered_indices = []
        for index in np.nonzero(coefficients)[0]:
            perm = perm_list[index]
            satisfied = True
            # Check that all post selection criteria are satisfied.
            for filter_index, value in post_selection_filter.items():
                if int(perm[filter_index]) != value:
                    satisfied = False
                    break
            if satisfied:
                filtered_indices.append(index)

        # We need to renormalize the state vector since it's been trimed.
        prob_sum = 0
        for index in filtered_indices:
            prob_sum += abs(coefficients[index]) ** 2

        # Calculate the probability of each world scenario.
        final_world_distribution = {}
        for index in filtered_indices:
            # Convert the permutation string into tuple of int,
            # i.e. "101" into (1, 0, 1).
            key = tuple(map(int, tuple(perm_list[index])))
            final_world_distribution[key] = abs(coefficients[index]) ** 2 / prob_sum
        # TODO(pengfeichen): make the above calculation a seperate function, which calculates
        # the distribution of the whole world (or specified objects) by state vector.

        # Calculate the distribution of all objects.
        final_object_distribution = {}
        for obj, index in qubit_map.items():
            final_object_distribution[obj.name] = 0
            for key, value in final_world_distribution.items():
                # We sum up all non-zero probabilities.
                if key[index] > 0:
                    final_object_distribution[obj.name] += value

        # Shrink the dictionary above to a list of probabilities of the
        # desired/specified objects.
        binary_probs = []
        for obj in objects:
            if obj.name not in final_object_distribution:
                raise ValueError(f"{obj.name} not found.")
            binary_probs.append(final_object_distribution[obj.name])
        return binary_probs

    def __getitem__(self, name: str) -> QuantumObject:
        try:
            quantum_object = self.object_name_dict.get(name, None)
            return quantum_object
        except:
            print("existing")
            for obj in self.object_name_dict.keys():
                print(obj)
            raise KeyError(f"{name} did not exist in this world.")<|MERGE_RESOLUTION|>--- conflicted
+++ resolved
@@ -19,8 +19,6 @@
 from unitary.alpha.quantum_object import QuantumObject
 from unitary.alpha.sparse_vector_simulator import PostSelectOperation, SparseSimulator
 from unitary.alpha.qudit_state_transform import qudit_to_qubit_unitary, num_bits
-import numpy as np
-import itertools
 
 
 class QuantumWorld:
@@ -186,7 +184,6 @@
         new_obj = QuantumObject(ancilla_name, value)
         self.add_object(new_obj)
         self.ancilla_names.add(ancilla_name)
-        print(f"## Add ancilla {ancilla_name}")
         return new_obj
 
     def _append_op(self, op: cirq.Operation):
@@ -251,17 +248,11 @@
 
     def add_effect(self, op_list: List[cirq.Operation]):
         """Adds an operation to the current circuit."""
-        print("## Add_effect")
-        print(len(self.effect_history))
         self.effect_history.append(
             (self.circuit.copy(), copy.copy(self.post_selection))
         )
         for op in op_list:
-            print("### op")
-            print(op)
             self._append_op(op)
-        print("## Add_effect 2")
-        print(len(self.effect_history))
 
     def undo_last_effect(self):
         """Restores the `QuantumWorld` to the state before the last effect.
@@ -275,8 +266,6 @@
         if not self.effect_history:
             raise IndexError("No effects to undo")
         self.circuit, self.post_selection = self.effect_history.pop()
-        print("## undo_last_effect")
-        print(len(self.effect_history))
 
     def _suggest_num_reps(self, sample_size: int) -> int:
         """Guess the number of raw samples needed to get sample_size results.
@@ -317,12 +306,6 @@
         return result
 
     def unhook(self, object: QuantumObject) -> None:
-<<<<<<< HEAD
-        """Replaces all usages of the given object in the circuit with a new ancilla with value=0."""
-        # Creates a new ancilla.
-        new_ancilla = self._add_ancilla(object.name)
-        # Replace operations using the qubit of the given object with the new ancilla.
-=======
         """Replace all usages of the given `object` in the circuit with a new ancilla,
         so that
          - all former operations on `object` will be applied on the new ancilla;
@@ -334,7 +317,6 @@
         # Create a new ancilla.
         new_ancilla = self._add_ancilla(object.name)
         # Replace operations of the given `object` with the new ancilla.
->>>>>>> ab75eb3c
         qubit_remapping_dict = {
             object.qubit: new_ancilla.qubit,
             new_ancilla.qubit: object.qubit,
@@ -364,11 +346,10 @@
             qubit_remapping_dict.update(
                 {*zip(obj_qubits, new_obj_qubits), *zip(new_obj_qubits, obj_qubits)}
             )
-        print("### Before transform_qubits\n", self.circuit)
+
         self.circuit = self.circuit.transform_qubits(
             lambda q: qubit_remapping_dict.get(q, q)
         )
-        print("### After transform_qubits\n", self.circuit)
         post_selection = result.value if isinstance(result, enum.Enum) else result
         self.post_selection[new_obj] = post_selection
         if self.use_sparse:
@@ -463,8 +444,6 @@
         objects: Optional[Sequence[Union[QuantumObject, str]]] = None,
         convert_to_enum: bool = True,
     ) -> List[Union[enum.Enum, int]]:
-        print("## pop")
-        print(len(self.effect_history))
         self.effect_history.append(
             (self.circuit.copy(), copy.copy(self.post_selection))
         )
@@ -478,16 +457,13 @@
         results = self.peek(quantum_objects, convert_to_enum=convert_to_enum)
         for idx, result in enumerate(results[0]):
             self.force_measurement(quantum_objects[idx], result)
-        print("## pop 2")
-        print(len(self.effect_history))
 
         return results[0]
 
     def get_histogram(
         self, objects: Optional[Sequence[QuantumObject]] = None, count: int = 100
     ) -> List[Dict[int, int]]:
-        """Creates histogram of each specified `objects` based on measurements
-        (peeks) carried out.
+        """Creates histogram based on measurements (peeks) carried out.
 
         Parameters:
             objects:    List of QuantumObjects
@@ -508,35 +484,6 @@
                 histogram[idx][cast(int, result[idx])] += 1
         return histogram
 
-    def get_histogram_with_all_objects_as_key(
-        self, objects: Optional[Sequence[QuantumObject]] = None, count: int = 100
-    ) -> Dict[Tuple[int], int]:
-        """Creates histogram of the whole quantum world (or `objects` if specified)
-        based on measurements (peeks) carried out. Comparing to get_histogram(),
-        this statistics contains entanglement information accross quantum objects.
-
-        Parameters:
-            objects:    List of QuantumObjects
-            count:      Number of measurements
-
-        Returns:
-            A dictionary, with the keys being each possible state of the whole quantum world
-            (or `objects` if specified) in terms of tuple, and the values being the
-            count of that state.
-        """
-        if not objects:
-            objects = self.public_objects
-        peek_results = self.peek(objects=objects, convert_to_enum=False, count=count)
-        histogram = {}
-        for result in peek_results:
-            # Convert the list to tuple so that it could be the key of a dictionary.
-            key = tuple(result)
-            if key not in histogram:
-                histogram[key] = 1
-            else:
-                histogram[key] += 1
-        return histogram
-
     def get_probabilities(
         self, objects: Optional[Sequence[QuantumObject]] = None, count: int = 100
     ) -> List[Dict[int, float]]:
@@ -579,107 +526,8 @@
             binary_probs.append(1 - one_probs[0])
         return binary_probs
 
-    # TODO(): make this function work for compile_to_qubits==True.
-    def get_binary_probabilities_from_state_vector(
-        self, objects: Optional[Sequence[QuantumObject]] = None, decimals: int = 2
-    ) -> List[float]:
-        """Calculates the total probabilities for all non-zero states
-        based on simulating the state vector.
-
-        Parameters:
-            objects:    List of QuantumObjects
-            decimals:   Number of rounding decimals of the real and imaginary coefficients
-                        of the state vector.
-
-        Returns:
-            A list with one element for each object which contains the probability
-            for the event state!=0. Which is the same as 1.0-Probability(state==0).
-        """
-        if objects is None:
-            objects = self.public_objects
-
-        simulator = cirq.Simulator()
-        result = simulator.simulate(self.circuit, initial_state=0)
-        state_vector = result.state_vector()
-        # qubit_map gives the mapping from object to its index in (the dirac notation of)
-        # the state vector.
-        qubit_map = result.qubit_map
-        # We support quantum objects in different dimensions.
-        qid_shape = tuple([obj.dimension for obj in qubit_map.keys()])
-        # Calculate all permutations, as the basis of the state vector.
-        perm_list = [
-            "".join(seq)
-            for seq in itertools.product(
-                *((str(i) for i in range(d)) for d in qid_shape)
-            )
-        ]
-        # Round each real/imaginary coefficient up to `decimals`, before judging if it's zero.
-        coefficients = [
-            round(x.real, decimals) + 1j * round(x.imag, decimals) for x in state_vector
-        ]
-        # Build map from all post selected objects' corresponding index in the
-        # permutations to its post selected value.
-        post_selection_filter = {}
-        for post_selection_obj, post_selection_value in self.post_selection.items():
-            for obj, index in qubit_map.items():
-                if obj.name == post_selection_obj.name:
-                    post_selection_filter[index] = post_selection_value
-                    break
-        if len(post_selection_filter) != len(self.post_selection):
-            raise ValueError("Missing post selection qubits!")
-
-        # Apply the post selection to trim the state vector.
-        filtered_indices = []
-        for index in np.nonzero(coefficients)[0]:
-            perm = perm_list[index]
-            satisfied = True
-            # Check that all post selection criteria are satisfied.
-            for filter_index, value in post_selection_filter.items():
-                if int(perm[filter_index]) != value:
-                    satisfied = False
-                    break
-            if satisfied:
-                filtered_indices.append(index)
-
-        # We need to renormalize the state vector since it's been trimed.
-        prob_sum = 0
-        for index in filtered_indices:
-            prob_sum += abs(coefficients[index]) ** 2
-
-        # Calculate the probability of each world scenario.
-        final_world_distribution = {}
-        for index in filtered_indices:
-            # Convert the permutation string into tuple of int,
-            # i.e. "101" into (1, 0, 1).
-            key = tuple(map(int, tuple(perm_list[index])))
-            final_world_distribution[key] = abs(coefficients[index]) ** 2 / prob_sum
-        # TODO(pengfeichen): make the above calculation a seperate function, which calculates
-        # the distribution of the whole world (or specified objects) by state vector.
-
-        # Calculate the distribution of all objects.
-        final_object_distribution = {}
-        for obj, index in qubit_map.items():
-            final_object_distribution[obj.name] = 0
-            for key, value in final_world_distribution.items():
-                # We sum up all non-zero probabilities.
-                if key[index] > 0:
-                    final_object_distribution[obj.name] += value
-
-        # Shrink the dictionary above to a list of probabilities of the
-        # desired/specified objects.
-        binary_probs = []
-        for obj in objects:
-            if obj.name not in final_object_distribution:
-                raise ValueError(f"{obj.name} not found.")
-            binary_probs.append(final_object_distribution[obj.name])
-        return binary_probs
-
     def __getitem__(self, name: str) -> QuantumObject:
-        try:
-            quantum_object = self.object_name_dict.get(name, None)
-            return quantum_object
-        except:
-            print("existing")
-            for obj in self.object_name_dict.keys():
-                print(obj)
-            raise KeyError(f"{name} did not exist in this world.")+        quantum_object = self.object_name_dict.get(name, None)
+        if not quantum_object:
+            raise KeyError(f"{name} did not exist in this world.")
+        return quantum_object