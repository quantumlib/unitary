--- conflicted
+++ resolved
@@ -82,21 +82,14 @@
             new_objects.append(new_obj)
             if obj in self.post_selection:
                 new_post_selection[new_obj] = self.post_selection[obj]
-<<<<<<< HEAD
-        new_world = self.__class__(new_objects, self.sampler, self.compile_to_qubits)
+        new_world = self.__class__(
+            objects=new_objects,
+            sampler=self.sampler,
+            compile_to_qubits=self.compile_to_qubits,
+        )
         new_world.circuit = self.circuit.copy()
         new_world.ancilla_names = self.ancilla_names.copy()
         new_world.effect_history = [
-=======
-        new_obj = self.__class__(
-            objects=new_objects,
-            sampler=self.sampler,
-            compile_to_qubits=self.compile_to_qubits,
-        )
-        new_obj.circuit = self.circuit.copy()
-        new_obj.ancilla_names = self.ancilla_names.copy()
-        new_obj.effect_history = [
->>>>>>> 50b231ad
             (circuit.copy(), copy.copy(post_selection))
             for circuit, post_selection in self.effect_history
         ]
