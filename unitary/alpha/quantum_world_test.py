--- conflicted
+++ resolved
@@ -172,64 +172,6 @@
     results = board.peek([lights[14]], count=200)
     assert len(results) == 200
     assert all(result[0] == Light.GREEN for result in results)
-<<<<<<< HEAD
-
-
-def test_get_histogram_and_get_probabilities():
-    l1 = alpha.QuantumObject("l1", Light.GREEN)
-    world = alpha.QuantumWorld([l1])
-    histogram = world.get_histogram()
-    assert histogram == [{0:0,1:100}]
-    probs = world.get_probabilities()
-    assert probs == [{0:0.0,1:1.0}]
-    bin_probs = world.get_binary_probabilities()
-    assert bin_probs == [1.0]
-    alpha.Flip()(l1)
-    histogram = world.get_histogram()
-    assert histogram == [{0:100,1:0}]
-    probs = world.get_probabilities()
-    assert probs == [{0:1.0,1:0.0}]
-    bin_probs = world.get_binary_probabilities()
-    assert bin_probs == [0.0]
-    alpha.Superposition()(l1)
-    histogram = world.get_histogram()
-    assert len(histogram)==1
-    assert len(histogram[0])==2
-    assert histogram[0][0]>10
-    assert histogram[0][1]>10
-    probs = world.get_probabilities()
-    assert len(probs)==1
-    assert len(probs[0])==2
-    assert probs[0][0]>.1
-    assert probs[0][1]>.1
-    bin_probs = world.get_binary_probabilities()
-    assert 0.1 <= bin_probs[0] <= 1.0
-
-    l1 = alpha.QuantumObject("l1", StopLight.YELLOW)
-    world = alpha.QuantumWorld([l1])
-    histogram = world.get_histogram()
-    assert histogram == [{0:0,1:100,2:0}]
-    probs = world.get_probabilities()
-    assert probs == [{0:0.0,1:1.0,2:0.0}]
-    bin_probs = world.get_binary_probabilities()
-    assert bin_probs == [1.0]
-
-    l1 = alpha.QuantumObject("l1", Light.GREEN)
-    l2 = alpha.QuantumObject("l2", StopLight.YELLOW)
-    world = alpha.QuantumWorld([l1,l2])
-    histogram = world.get_histogram()
-    assert histogram == [{0:0,1:100},{0:0,1:100,2:0}]
-    probs = world.get_probabilities()
-    assert probs == [{0:0.0,1:1.0},{0:0.0,1:1.0,2:0.0}]
-    bin_probs = world.get_binary_probabilities()
-    assert bin_probs == [1.0,1.0]
-    histogram = world.get_histogram(objects=[l2],count=1000)
-    assert histogram == [{0:0,1:1000,2:0}]
-    probs = world.get_probabilities(objects=[l2],count=1000)
-    assert probs == [{0:0.0,1:1.0,2:0.0}]
-    bin_probs = world.get_binary_probabilities(objects=[l2],count=1000)
-    assert bin_probs == [1.0]
-=======
     results = board.peek(count=200)
     assert all(len(result) == 15 for result in results)
     assert all(result == [Light.RED] * 14 + [Light.GREEN] for result in results)
@@ -254,4 +196,59 @@
     else:
         assert result2 == green_on_1
     assert all(peek_result == result2 for peek_result in peek_results)
->>>>>>> 1365df62
+
+
+def test_get_histogram_and_get_probabilities():
+    l1 = alpha.QuantumObject("l1", Light.GREEN)
+    world = alpha.QuantumWorld([l1])
+    histogram = world.get_histogram()
+    assert histogram == [{0:0,1:100}]
+    probs = world.get_probabilities()
+    assert probs == [{0:0.0,1:1.0}]
+    bin_probs = world.get_binary_probabilities()
+    assert bin_probs == [1.0]
+    alpha.Flip()(l1)
+    histogram = world.get_histogram()
+    assert histogram == [{0:100,1:0}]
+    probs = world.get_probabilities()
+    assert probs == [{0:1.0,1:0.0}]
+    bin_probs = world.get_binary_probabilities()
+    assert bin_probs == [0.0]
+    alpha.Superposition()(l1)
+    histogram = world.get_histogram()
+    assert len(histogram)==1
+    assert len(histogram[0])==2
+    assert histogram[0][0]>10
+    assert histogram[0][1]>10
+    probs = world.get_probabilities()
+    assert len(probs)==1
+    assert len(probs[0])==2
+    assert probs[0][0]>.1
+    assert probs[0][1]>.1
+    bin_probs = world.get_binary_probabilities()
+    assert 0.1 <= bin_probs[0] <= 1.0
+
+    l1 = alpha.QuantumObject("l1", StopLight.YELLOW)
+    world = alpha.QuantumWorld([l1])
+    histogram = world.get_histogram()
+    assert histogram == [{0:0,1:100,2:0}]
+    probs = world.get_probabilities()
+    assert probs == [{0:0.0,1:1.0,2:0.0}]
+    bin_probs = world.get_binary_probabilities()
+    assert bin_probs == [1.0]
+
+    l1 = alpha.QuantumObject("l1", Light.GREEN)
+    l2 = alpha.QuantumObject("l2", StopLight.YELLOW)
+    world = alpha.QuantumWorld([l1,l2])
+    histogram = world.get_histogram()
+    assert histogram == [{0:0,1:100},{0:0,1:100,2:0}]
+    probs = world.get_probabilities()
+    assert probs == [{0:0.0,1:1.0},{0:0.0,1:1.0,2:0.0}]
+    bin_probs = world.get_binary_probabilities()
+    assert bin_probs == [1.0,1.0]
+    histogram = world.get_histogram(objects=[l2],count=1000)
+    assert histogram == [{0:0,1:1000,2:0}]
+    probs = world.get_probabilities(objects=[l2],count=1000)
+    assert probs == [{0:0.0,1:1.0,2:0.0}]
+    bin_probs = world.get_binary_probabilities(objects=[l2],count=1000)
+    assert bin_probs == [1.0]